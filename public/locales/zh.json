--- conflicted
+++ resolved
@@ -99,13 +99,8 @@
     "sort_tooltip": "点击排序",
     "placeholder": {
       "title": "未找到运行记录",
-<<<<<<< HEAD
-      "body": "这里将显示您所有机器人的运行记录。一旦机器人激活，其运行记录将记录在这里。",
-      "search": "没有运行记录与您的搜索匹配"
-=======
       "body": "您所有的机器人运行记录都将显示在此处。一旦机器人被激活，其运行记录将在这里记下。",
       "search": "没有与您搜索匹配的运行记录"
->>>>>>> d0e1c9b8
     },
     "notifications": {
       "no_runs": "未找到运行记录。请重试。",
