import React, { useState, useEffect } from "react";
import { GenericModal } from "../ui/GenericModal";
import {
  MenuItem,
  Typography,
  CircularProgress,
  Alert,
  AlertTitle,
  Button,
  TextField,
} from "@mui/material";
import axios from "axios";
import { useGlobalInfoStore } from "../../context/globalInfo";
import { getStoredRecording } from "../../api/storage";
import { apiUrl } from "../../apiConfig.js";
<<<<<<< HEAD
import Cookies from "js-cookie";
=======
>>>>>>> 98ba9623
import { useTranslation } from "react-i18next";
import { SignalCellularConnectedNoInternet0BarSharp } from "@mui/icons-material";

interface IntegrationProps {
  isOpen: boolean;
  handleStart: (data: IntegrationSettings) => void;
  handleClose: () => void;
}

export interface IntegrationSettings {
  spreadsheetId?: string;
  spreadsheetName?: string;
  airtableBaseId?: string;
  airtableBaseName?: string;
  airtableTableName?: string,
  airtableTableId?: string,
  data: string;
  integrationType: "googleSheets" | "airtable";
  
}

<<<<<<< HEAD
// Helper functions to replace js-cookie functionality
const getCookie = (name: string): string | null => {
  const value = `; ${document.cookie}`;
  const parts = value.split(`; ${name}=`);
  if (parts.length === 2) {
    return parts.pop()?.split(";").shift() || null;
  }
  return null;
};

const removeCookie = (name: string): void => {
  document.cookie = `${name}=; expires=Thu, 01 Jan 1970 00:00:00 GMT; path=/`;
};

=======
>>>>>>> 98ba9623
export const IntegrationSettingsModal = ({
  isOpen,
  handleStart,
  handleClose,
}: IntegrationProps) => {
  const { t } = useTranslation();
  const [settings, setSettings] = useState<IntegrationSettings>({
    spreadsheetId: "",
    spreadsheetName: "",
    airtableBaseId: "",
    airtableBaseName: "",
    airtableTableName: "",
    airtableTableId: "",

    data: "",
    integrationType: "googleSheets",

  });

  const [spreadsheets, setSpreadsheets] = useState<{ id: string; name: string }[]>([]);
  const [airtableBases, setAirtableBases] = useState<{ id: string; name: string }[]>([]);
  const [airtableTables, setAirtableTables] = useState<{ id: string; name: string }[]>([]);
  const [loading, setLoading] = useState(false);
  const [error, setError] = useState<string | null>(null);

  const { recordingId, notify } = useGlobalInfoStore();
  const [recording, setRecording] = useState<any>(null);

  const [airtableAuthStatus, setAirtableAuthStatus] = useState<boolean | null>(null);

  // Authenticate with Google Sheets
  const authenticateWithGoogle = () => {
    window.location.href = `${apiUrl}/auth/google?robotId=${recordingId}`;
  };

  // Authenticate with Airtable
  const authenticateWithAirtable = () => {
    window.location.href = `${apiUrl}/auth/airtable?robotId=${recordingId}`;
  };

  // Fetch Google Sheets files
  const fetchSpreadsheetFiles = async () => {
    try {
      const response = await axios.get(
        `${apiUrl}/auth/gsheets/files?robotId=${recordingId}`,
        { withCredentials: true }
      );
      setSpreadsheets(response.data);
    } catch (error: any) {
      console.error("Error fetching spreadsheet files:", error);
      notify("error", t("integration_settings.errors.fetch_error", {
        message: error.response?.data?.message || error.message,
      }));
    }
  };

  // Fetch Airtable bases
  const fetchAirtableBases = async () => {
    try {
      const response = await axios.get(
        `${apiUrl}/auth/airtable/bases?robotId=${recordingId}`,
        { withCredentials: true }
      );
      setAirtableBases(response.data);
    } catch (error: any) {
      console.error("Error fetching Airtable bases:", error);
      notify("error", t("integration_settings.errors.fetch_error", {
        message: error.response?.data?.message || error.message,
      }));
    }
  };


  const fetchAirtableTables = async (baseId: string, recordingId: string) => {
    try {
      const response = await axios.get(
        `${apiUrl}/auth/airtable/tables?robotId=${recordingId}&baseId=${baseId}`,
        { withCredentials: true }
      );
      setAirtableTables(response.data);
    }
    catch (error: any) {
      console.error("Error fetching Airtable tables:", error);
      notify("error", t("integration_settings.errors.fetch_error", {
        message: error.response?.data?.message || error.message,
      }));
    }
  }

  // Handle Google Sheets selection
  const handleSpreadsheetSelect = (e: React.ChangeEvent<HTMLInputElement>) => {
    const selectedSheet = spreadsheets.find((sheet) => sheet.id === e.target.value);
    if (selectedSheet) {
      setSettings({
        ...settings,
        spreadsheetId: selectedSheet.id,
        spreadsheetName: selectedSheet.name,
      });
    }
  };

  // Handle Airtable base selection
  const handleAirtableBaseSelect = async (e: React.ChangeEvent<HTMLInputElement>) => {
    const selectedBase = airtableBases.find((base) => base.id === e.target.value);
    console.log(selectedBase);
  
    if (selectedBase) {
      // Update local state
      setSettings((prevSettings) => ({
        ...prevSettings,
        airtableBaseId: selectedBase.id,
        airtableBaseName: selectedBase.name,
      }));

      // Fetch tables for the selected base
      if (recordingId) {
        await fetchAirtableTables(selectedBase.id, recordingId);
      } else {
        console.error("Recording ID is null");
      }

      
  
      // try {
      //   // Ensure recordingId is available
      //   if (!recordingId) {
      //     throw new Error("Recording ID is missing");
      //   }
  
      //   // Make API call to update the base in the database
      //   const response = await axios.post(
      //     `${apiUrl}/auth/airtable/update`,
      //     {
      //       baseId: selectedBase.id,
      //       baseName: selectedBase.name,
      //       robotId: recordingId, // Use recordingId from the global context
      //     },
      //     { withCredentials: true }
      //   );
  
      //   if (response.status !== 200) {
      //     throw new Error("Failed to update Airtable base in the database");
      //   }
  
      //   console.log("Airtable base updated successfully:", response.data);
      // } catch (error) {
      //   console.error("Error updating Airtable base:", error);
      //   notify("error", t("integration_settings.errors.update_error", {
      //     message: error instanceof Error ? error.message : "Unknown error",
      //   }));
      // }
    }
  };

  const handleAirtabletableSelect = (e: React.ChangeEvent<HTMLInputElement>) => {
    console.log( e.target.value);
    const selectedTable = airtableTables.find((table) => table.id === e.target.value);
    if (selectedTable) {
      setSettings((prevSettings) => ({
        ...prevSettings,
        airtableTableId: e.target.value,
        
        airtableTableName: selectedTable?.name||"",
        
      }));
    }
  };



  // Update Google Sheets integration
  const updateGoogleSheetId = async () => {
    try {
      await axios.post(
        `${apiUrl}/auth/gsheets/update`,
        {
          spreadsheetId: settings.spreadsheetId,
          spreadsheetName: settings.spreadsheetName,
          robotId: recordingId,
        },
        { withCredentials: true }
      );
      notify("success", t("integration_settings.notifications.sheet_selected"));
    } catch (error: any) {
      console.error("Error updating Google Sheet ID:", error);
      notify("error", t("integration_settings.errors.update_error", {
        message: error.response?.data?.message || error.message,
      }));
    }
  };

  // Update Airtable integration
  const updateAirtableBase = async () => {
    console.log(settings.airtableBaseId);
    console.log(settings.airtableTableName);
    console.log(recordingId);
    console.log(settings.airtableBaseName);
    try {
      await axios.post(
        `${apiUrl}/auth/airtable/update`,
        {
          baseId: settings.airtableBaseId,
          baseName: settings.airtableBaseName,
          robotId: recordingId,
          tableName: settings.airtableTableName,
        },
        { withCredentials: true }
      );
      notify("success", t("integration_settings.notifications.base_selected"));
    } catch (error: any) {
      console.error("Error updating Airtable base:", error);
      notify("error", t("integration_settings.errors.update_error", {
        message: error.response?.data?.message || error.message,
      }));
    }
  };

  // Remove Google Sheets integration
  const removeGoogleSheetsIntegration = async () => {
    try {
      await axios.post(
        `${apiUrl}/auth/gsheets/remove`,
        { robotId: recordingId },
        { withCredentials: true }
      );
      setSpreadsheets([]);
      setSettings({ ...settings, spreadsheetId: "", spreadsheetName: "" });
      notify("success", t("integration_settings.notifications.integration_removed"));
    } catch (error: any) {
      console.error("Error removing Google Sheets integration:", error);
      notify("error", t("integration_settings.errors.remove_error", {
        message: error.response?.data?.message || error.message,
      }));
    }
  };

<<<<<<< HEAD
  // Remove Airtable integration
  const removeAirtableIntegration = async () => {
    try {
      await axios.post(
        `${apiUrl}/auth/airtable/remove`,
        { robotId: recordingId },
        { withCredentials: true }
      );
      setAirtableBases([]);
      setSettings({ ...settings, airtableBaseId: "", airtableBaseName: "", airtableTableName:"" });
      notify("success", t("integration_settings.notifications.integration_removed"));
    } catch (error: any) {
      console.error("Error removing Airtable integration:", error);
      notify("error", t("integration_settings.errors.remove_error", {
        message: error.response?.data?.message || error.message,
      }));
    }
  };

  // Handle OAuth callback for Airtable
  const handleAirtableOAuthCallback = async () => {
    try {
      const response = await axios.get(`${apiUrl}/auth/airtable/callback`);
      if (response.data.success) {
        setAirtableAuthStatus(true);
        fetchAirtableBases(); // Fetch bases after successful authentication
      }
    } catch (error) {
      setError("Error authenticating with Airtable");
=======
  useEffect(() => {
    // Check if we're on the callback URL
    const urlParams = new URLSearchParams(window.location.search);
    const code = urlParams.get("code");
    if (code) {
      handleOAuthCallback();
>>>>>>> 98ba9623
    }
  };

  // Fetch recording info on component mount
  useEffect(() => {
    const fetchRecordingInfo = async () => {
      if (!recordingId) return;
      const recording = await getStoredRecording(recordingId);
      if (recording) {
        setRecording(recording);
        if (recording.google_sheet_id) {
          setSettings({ ...settings, integrationType: "googleSheets" });
        } else if (recording.airtable_base_id) {
          setSettings(prev => ({
            ...prev,
            airtableBaseId: recording.airtable_base_id || "",
            airtableBaseName: recording.airtable_base_name || "",
            airtableTableName: recording.airtable_table_name || "",
            integrationType: recording.airtable_base_id ? "airtable" : "googleSheets"
          }));
        }
      }
    };
    fetchRecordingInfo();
  }, [recordingId]);

  // Handle Airtable authentication status
  useEffect(() => {
    const status = getCookie("airtable_auth_status");
    const message = getCookie("airtable_auth_message");

    if (status === "success" && message) {
      notify("success", message);
      removeCookie("airtable_auth_status");
      removeCookie("airtable_auth_message");
      setAirtableAuthStatus(true);
      fetchAirtableBases(); // Fetch bases after successful authentication
    }

    const urlParams = new URLSearchParams(window.location.search);
    const code = urlParams.get("code");
    if (code) {
      handleAirtableOAuthCallback();
    }
  }, [recordingId]);

  console.log(recording)


  const [selectedIntegrationType, setSelectedIntegrationType] = useState<
  "googleSheets" | "airtable" | null
>(null);

// Add this UI at the top of the modal return statement
if (!selectedIntegrationType) {
  return (
    <GenericModal
      isOpen={isOpen}
      onClose={handleClose}
      modalStyle={modalStyle}
    >
      <div style={{ 
        display: "flex", 
        flexDirection: "column", 
        alignItems: "center", 
        padding: "20px" 
      }}>
        <Typography variant="h6" sx={{ marginBottom: "20px" }}>
          {t("integration_settings.title_select_integration")}
        </Typography>
        <div style={{ display: "flex", gap: "20px" }}>
          {/* Google Sheets Button */}
          <Button
            variant="contained"
            color="primary"
            onClick={() => {
              setSelectedIntegrationType("googleSheets");
              setSettings({ ...settings, integrationType: "googleSheets" });
            }}
          >
            Google Sheets
          </Button>

          {/* Airtable Button */}
          <Button
            variant="contained"
            color="secondary"
            onClick={() => {
              setSelectedIntegrationType("airtable");
              setSettings({ ...settings, integrationType: "airtable" });
            }}
          >
            Airtable
          </Button>
        </div>
      </div>
    </GenericModal>
  );
}

  

  return (
    <GenericModal isOpen={isOpen} onClose={handleClose} modalStyle={modalStyle}>
      <div style={{
        display: "flex",
        flexDirection: "column",
        alignItems: "flex-start",
        marginLeft: "65px",
      }}>
        <Typography variant="h6">
          {t("integration_settings.title")}
        </Typography>

        {/* Google Sheets Integration */}
        {settings.integrationType === "googleSheets" && (
          <>
            {recording?.google_sheet_id ? (
              <>
                <Alert severity="info" sx={{ marginTop: "10px", border: "1px solid #ff00c3" }}>
                  <AlertTitle>{t("integration_settings.alerts.success.title")}</AlertTitle>
                  {t("integration_settings.alerts.success.content", {
                    sheetName: recording.google_sheet_name,
                  })}
                  <a
                    href={`https://docs.google.com/spreadsheets/d/${recording.google_sheet_id}`}
                    target="_blank"
                    rel="noreferrer"
                  >
                    {t("integration_settings.alerts.success.here")}
                  </a>
                </Alert>
                <Button
                  variant="outlined"
                  color="error"
                  onClick={removeGoogleSheetsIntegration}
                  style={{ marginTop: "15px" }}
                >
                  {t("integration_settings.buttons.remove_integration")}
                </Button>
              </>
            ) : (
              <>
                {!recording?.google_sheet_email ? (
                  <>
                    <p>{t("integration_settings.descriptions.sync_info")}</p>
                    <Button
                      variant="contained"
                      color="primary"
                      onClick={authenticateWithGoogle}
                    >
                      {t("integration_settings.buttons.authenticate")}
                    </Button>
                  </>
                ) : (
                  <>
                    <Typography sx={{ margin: "20px 0px 30px 0px" }}>
                      {t("integration_settings.descriptions.authenticated_as", {
                        email: recording.google_sheet_email,
                      })}
                    </Typography>
                    {loading ? (
                      <CircularProgress sx={{ marginBottom: "15px" }} />
                    ) : error ? (
                      <Typography color="error">{error}</Typography>
                    ) : spreadsheets.length === 0 ? (
                      <Button
                        variant="outlined"
                        color="primary"
                        onClick={fetchSpreadsheetFiles}
                      >
                        {t("integration_settings.buttons.fetch_sheets")}
                      </Button>
                    ) : (
                      <>
                        <TextField
                          sx={{ marginBottom: "15px" }}
                          select
                          label={t("integration_settings.fields.select_sheet")}
                          required
                          value={settings.spreadsheetId}
                          onChange={handleSpreadsheetSelect}
                          fullWidth
                        >
                          {spreadsheets.map((sheet) => (
                            <MenuItem key={sheet.id} value={sheet.id}>
                              {sheet.name}
                            </MenuItem>
                          ))}
                        </TextField>
                        <Button
                          variant="contained"
                          color="primary"
                          onClick={() => {
                            updateGoogleSheetId();
                            handleStart(settings);
                          }}
                          style={{ marginTop: "10px" }}
                          disabled={!settings.spreadsheetId || loading}
                        >
                          {t("integration_settings.buttons.submit")}
                        </Button>
                      </>
                    )}
                  </>
                )}
              </>
            )}
          </>
        )}

        {/* Airtable Integration */}
        {settings.integrationType === "airtable" && (
          <>
            {recording?.airtable_base_id ? (
              <>
                <Alert severity="info" sx={{ marginTop: "10px", border: "1px solid #00c3ff" }}>
                  <AlertTitle>{t("integration_settings.alerts.airtable_success.title")}</AlertTitle>
                  {t("integration_settings.alerts.airtable_success.content", {
                    baseName: recording.airtable_base_name,
                  })}
                  <a
                    href={`https://airtable.com/${recording.airtable_base_id}`}
                    target="_blank"
                    rel="noreferrer"
                  >
                    {t("integration_settings.alerts.airtable_success.here")}
                  </a>
                </Alert>
                <Button
                  variant="outlined"
                  color="error"
                  onClick={removeAirtableIntegration}
                  style={{ marginTop: "15px" }}
                >
                  {t("integration_settings.buttons.remove_integration")}
                </Button>
              </>
            ) : (
              <>
                {!recording?.airtable_access_token ? (
                  <>
                    <p>{t("integration_settings.descriptions.airtable_sync_info")}</p>
                    <Button
                      variant="contained"
                      color="secondary"
                      onClick={authenticateWithAirtable}
                    >
                      {t("integration_settings.buttons.authenticate_airtable")}
                    </Button>
                  </>
                ) : (
                  <>
                    <Typography sx={{ margin: "20px 0px 30px 0px" }}>
                      {t("integration_settings.descriptions.authenticated_as", {
                        email: "amit63390@gmail.com",
                      })}
                    </Typography>
                    {loading ? (
                      <CircularProgress sx={{ marginBottom: "15px" }} />
                    ) : error ? (
                      <Typography color="error">{error}</Typography>
                    ) : airtableBases.length === 0 ? (
                      <Button
                        variant="outlined"
                        color="secondary"
                        onClick={fetchAirtableBases}
                      >
                        {t("integration_settings.buttons.fetch_airtable_bases")}
                      </Button>
                    ) : (
                      <>
                        <TextField
                          sx={{ marginBottom: "15px" }}
                          select
                          label={t("integration_settings.fields.select_airtable_base")}
                          required
                          value={settings.airtableBaseId}
                          onChange={handleAirtableBaseSelect}
                          fullWidth
                        >
                          {airtableBases.map((base) => (
                            <MenuItem key={base.id} value={base.id}>
                              {base.name}
                            </MenuItem>
                          ))}
                        </TextField>
                        <TextField
                          sx={{ marginBottom: "15px" }}
                          select
                          label={t("integration_settings.fields.select_airtable_table")}
                          required
                          value={settings.airtableTableId}
                          onChange={handleAirtabletableSelect}
                          fullWidth
                        >
                          {airtableTables.map((table) => (
                            <MenuItem key={table.id} value={table.id}>
                              {table.name}
                            </MenuItem>
                          ))}
                        </TextField>
                        <Button
                          variant="contained"
                          color="secondary"
                          onClick={() => {
                            updateAirtableBase();
                            handleStart(settings);
                          }}
                          style={{ marginTop: "10px" }}
                          disabled={!settings.airtableBaseId || loading}
                        >
                          {t("integration_settings.buttons.submit_airtable")}
                        </Button>
                      </>
                    )}
                  </>
                )}
              </>
            )}
          </>
        )}
      </div>
    </GenericModal>
  );
};

export const modalStyle = {
  top: "40%",
  left: "50%",
  transform: "translate(-50%, -50%)",
  width: "50%",
  backgroundColor: "background.paper",
  p: 4,
  height: "fit-content",
  display: "block",
  padding: "20px",
};<|MERGE_RESOLUTION|>--- conflicted
+++ resolved
@@ -13,10 +13,9 @@
 import { useGlobalInfoStore } from "../../context/globalInfo";
 import { getStoredRecording } from "../../api/storage";
 import { apiUrl } from "../../apiConfig.js";
-<<<<<<< HEAD
+
 import Cookies from "js-cookie";
-=======
->>>>>>> 98ba9623
+
 import { useTranslation } from "react-i18next";
 import { SignalCellularConnectedNoInternet0BarSharp } from "@mui/icons-material";
 
@@ -38,8 +37,7 @@
   
 }
 
-<<<<<<< HEAD
-// Helper functions to replace js-cookie functionality
+
 const getCookie = (name: string): string | null => {
   const value = `; ${document.cookie}`;
   const parts = value.split(`; ${name}=`);
@@ -53,8 +51,7 @@
   document.cookie = `${name}=; expires=Thu, 01 Jan 1970 00:00:00 GMT; path=/`;
 };
 
-=======
->>>>>>> 98ba9623
+
 export const IntegrationSettingsModal = ({
   isOpen,
   handleStart,
@@ -291,7 +288,7 @@
     }
   };
 
-<<<<<<< HEAD
+
   // Remove Airtable integration
   const removeAirtableIntegration = async () => {
     try {
@@ -321,14 +318,7 @@
       }
     } catch (error) {
       setError("Error authenticating with Airtable");
-=======
-  useEffect(() => {
-    // Check if we're on the callback URL
-    const urlParams = new URLSearchParams(window.location.search);
-    const code = urlParams.get("code");
-    if (code) {
-      handleOAuthCallback();
->>>>>>> 98ba9623
+
     }
   };
 
