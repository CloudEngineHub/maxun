import * as React from 'react';
import { useTranslation } from 'react-i18next';
import Paper from '@mui/material/Paper';
import Table from '@mui/material/Table';
import TableBody from '@mui/material/TableBody';
import TableCell from '@mui/material/TableCell';
import TableContainer from '@mui/material/TableContainer';
import TableHead from '@mui/material/TableHead';
import TablePagination from '@mui/material/TablePagination';
import TableRow from '@mui/material/TableRow';
import { memo, useCallback, useEffect, useMemo } from "react";
import { WorkflowFile } from "maxun-core";
import SearchIcon from '@mui/icons-material/Search';
import {
  IconButton,
  Button,
  Box,
  Typography,
  TextField,
  MenuItem,
  Menu,
  ListItemIcon,
  ListItemText,
  CircularProgress,
  FormControlLabel,
  Checkbox,
  CircularProgress,
} from "@mui/material";
import {
  Schedule,
  DeleteForever,
  Edit,
  PlayCircle,
  Settings,
  Power,
  ContentCopy,
  MoreHoriz,
  Refresh
} from "@mui/icons-material";
import { useGlobalInfoStore } from "../../context/globalInfo";
import { checkRunsForRecording, deleteRecordingFromStorage, getStoredRecordings } from "../../api/storage";
import { Add } from "@mui/icons-material";
import { useNavigate } from 'react-router-dom';
import { canCreateBrowserInState, getActiveBrowserId, stopRecording } from "../../api/recording";
import { GenericModal } from '../ui/GenericModal';

declare global {
  interface Window {
    openedRecordingWindow?: Window | null;
  }
}

/** TODO:
 *  1. allow editing existing robot after persisting browser steps
*/

interface Column {
  id: 'interpret' | 'name' | 'options' | 'schedule' | 'integrate' | 'settings';
  label: string;
  minWidth?: number;
  align?: 'right';
  format?: (value: string) => string;
}

interface Data {
  id: string;
  name: string;
  createdAt: string;
  updatedAt: string;
  content: WorkflowFile;
  params: string[];
}

interface RecordingsTableProps {
  handleEditRecording: (id: string, fileName: string) => void;
  handleRunRecording: (id: string, fileName: string, params: string[]) => void;
  handleScheduleRecording: (id: string, fileName: string, params: string[]) => void;
  handleIntegrateRecording: (id: string, fileName: string, params: string[]) => void;
  handleSettingsRecording: (id: string, fileName: string, params: string[]) => void;
  handleEditRobot: (id: string, name: string, params: string[]) => void;
  handleDuplicateRobot: (id: string, name: string, params: string[]) => void;
}

// Virtualized row component for efficient rendering
const TableRowMemoized = memo(({ row, columns, handlers }: any) => {
  return (
    <TableRow hover role="checkbox" tabIndex={-1}>
      {columns.map((column: Column) => {
        const value: any = row[column.id];
        if (value !== undefined) {
          return (
            <MemoizedTableCell key={column.id} align={column.align}>
              {value}
            </MemoizedTableCell>
          );
        } else {
          switch (column.id) {
            case 'interpret':
              return (
                <MemoizedTableCell key={column.id} align={column.align}>
                  <MemoizedInterpretButton handleInterpret={() => handlers.handleRunRecording(row.id, row.name, row.params || [])} />
                </MemoizedTableCell>
              );
            case 'schedule':
              return (
                <MemoizedTableCell key={column.id} align={column.align}>
                  <MemoizedScheduleButton handleSchedule={() => handlers.handleScheduleRecording(row.id, row.name, row.params || [])} />
                </MemoizedTableCell>
              );
            case 'integrate':
              return (
                <MemoizedTableCell key={column.id} align={column.align}>
                  <MemoizedIntegrateButton handleIntegrate={() => handlers.handleIntegrateRecording(row.id, row.name, row.params || [])} />
                </MemoizedTableCell>
              );
            case 'options':
              return (
                <MemoizedTableCell key={column.id} align={column.align}>
                  <MemoizedOptionsButton
                    handleRetrain={() =>handlers.handleRetrainRobot(row.id, row.name)}
                    handleEdit={() => handlers.handleEditRobot(row.id, row.name, row.params || [])}
                    handleDuplicate={() => handlers.handleDuplicateRobot(row.id, row.name, row.params || [])}
                    handleDelete={() => handlers.handleDelete(row.id)}
                  />
                </MemoizedTableCell>
              );
            case 'settings':
              return (
                <MemoizedTableCell key={column.id} align={column.align}>
                  <MemoizedSettingsButton handleSettings={() => handlers.handleSettingsRecording(row.id, row.name, row.params || [])} />
                </MemoizedTableCell>
              );
            default:
              return null;
          }
        }
      })}
    </TableRow>
  );
});


export const RecordingsTable = ({
  handleEditRecording,
  handleRunRecording,
  handleScheduleRecording,
  handleIntegrateRecording,
  handleSettingsRecording,
  handleEditRobot,
  handleDuplicateRobot }: RecordingsTableProps) => {
  const { t } = useTranslation();
  const [page, setPage] = React.useState(0);
  const [rowsPerPage, setRowsPerPage] = React.useState(10);
  const [rows, setRows] = React.useState<Data[]>([]);
  const [isModalOpen, setModalOpen] = React.useState(false);
  const [searchTerm, setSearchTerm] = React.useState('');
  const [isWarningModalOpen, setWarningModalOpen] = React.useState(false);
  const [activeBrowserId, setActiveBrowserId] = React.useState('');
<<<<<<< HEAD
  const [isFetching, setIsFetching] = React.useState(true);
=======
  const [isLoading, setIsLoading] = React.useState(true);
>>>>>>> d0e1c9b8

  const columns = useMemo(() => [
    { id: 'interpret', label: t('recordingtable.run'), minWidth: 80 },
    { id: 'name', label: t('recordingtable.name'), minWidth: 80 },
    { id: 'schedule', label: t('recordingtable.schedule'), minWidth: 80 },
    { id: 'integrate', label: t('recordingtable.integrate'), minWidth: 80 },
    { id: 'settings', label: t('recordingtable.settings'), minWidth: 80 },
    { id: 'options', label: t('recordingtable.options'), minWidth: 80 },
  ], [t]);

  const {
    notify,
    setRecordings,
    browserId,
    setBrowserId,
    setInitialUrl,
    recordingUrl,
    setRecordingUrl,
    isLogin,
    setIsLogin,
    rerenderRobots,
    setRerenderRobots,
    recordingName,
    setRecordingName,
    recordingId,
    setRecordingId } = useGlobalInfoStore();
  const navigate = useNavigate();

  useEffect(() => {
    const handleMessage = (event: any) => {
      if (event.origin === window.location.origin && event.data && event.data.type === 'recording-notification') {
        const notificationData = event.data.notification;
        if (notificationData) {
          notify(notificationData.type, notificationData.message);
          
          if ((notificationData.type === 'success' && 
               (notificationData.message.includes('saved') || notificationData.message.includes('retrained'))) ||
              (notificationData.type === 'warning' && 
               notificationData.message.includes('terminated'))) {
            setRerenderRobots(true);
          }
        }
      }

      if (event.origin === window.location.origin && event.data && event.data.type === 'session-data-clear') {
        window.sessionStorage.removeItem('browserId');
        window.sessionStorage.removeItem('robotToRetrain');
        window.sessionStorage.removeItem('robotName');
        window.sessionStorage.removeItem('recordingUrl');
        window.sessionStorage.removeItem('recordingSessionId');
        window.sessionStorage.removeItem('pendingSessionData');
        window.sessionStorage.removeItem('nextTabIsRecording');
        window.sessionStorage.removeItem('initialUrl');
      }
    };
    
    window.addEventListener('message', handleMessage);
    
    return () => {
      window.removeEventListener('message', handleMessage);
    };
  }, [notify, setRerenderRobots]);

  const handleChangePage = useCallback((event: unknown, newPage: number) => {
    setPage(newPage);
  }, []);

  const handleChangeRowsPerPage = (event: React.ChangeEvent<HTMLInputElement>) => {
    setRowsPerPage(+event.target.value);
    setPage(0);
  };

  const handleSearchChange = useCallback((event: React.ChangeEvent<HTMLInputElement>) => {
    setSearchTerm(event.target.value);
    setPage(0);
  }, []);

  const parseDateString = (dateStr: string): Date => {
    try {
      if (dateStr.includes('PM') || dateStr.includes('AM')) {
        return new Date(dateStr);
      }
      
      return new Date(dateStr.replace(/(\d+)\/(\d+)\//, '$2/$1/'))
    } catch {
      return new Date(0);
    }
  };

  const fetchRecordings = useCallback(async () => {
    try {
      const recordings = await getStoredRecordings();
      if (recordings) {
        const parsedRows = recordings
        .map((recording: any, index: number) => {
          if (recording?.recording_meta) {
            const parsedDate = parseDateString(recording.recording_meta.updatedAt);
            
            return {
              id: index,
              ...recording.recording_meta,
              content: recording.recording,
              parsedDate
            };
          }
          return null;
        })
        .filter(Boolean) 
        .sort((a, b) => b.parsedDate.getTime() - a.parsedDate.getTime());
  
        setRecordings(parsedRows.map((recording) => recording.name));
        setRows(parsedRows);
      }
    } catch (error) {
      console.error('Error fetching recordings:', error);
      notify('error', t('recordingtable.notifications.fetch_error'));
    } finally {
<<<<<<< HEAD
      setIsFetching(false);
=======
      setIsLoading(false);
>>>>>>> d0e1c9b8
    }
  }, [setRecordings, notify, t]);

  const handleNewRecording = useCallback(async () => {
    const canCreateRecording = await canCreateBrowserInState("recording");
    
    if (!canCreateRecording) {
        const activeBrowserId = await getActiveBrowserId();
        if (activeBrowserId) {
          setActiveBrowserId(activeBrowserId);
          setWarningModalOpen(true);
        } else {
          notify('warning', t('recordingtable.notifications.browser_limit_warning'));
        }
    } else {
      setModalOpen(true);
    }
  }, []);

  const notifyRecordingTabsToClose = (browserId: string) => {
    const closeMessage = {
      action: 'close-recording-tab',
      browserId: browserId,
      timestamp: Date.now()
    };
    window.sessionStorage.setItem('recordingTabCloseMessage', JSON.stringify(closeMessage));
    
    if (window.openedRecordingWindow && !window.openedRecordingWindow.closed) {
      try {
        window.openedRecordingWindow.close();
      } catch (e) {
        console.log('Could not directly close recording window:', e);
      }
    }
  };

  const handleDiscardAndCreate = async () => {
    if (activeBrowserId) {
      await stopRecording(activeBrowserId);
      notify('warning', t('browser_recording.notifications.terminated'));
      
      notifyRecordingTabsToClose(activeBrowserId);
    }
    
    setWarningModalOpen(false);
    setModalOpen(true);
  };

  const handleRetrainRobot = useCallback(async (id: string, name: string) => {
    const robot = rows.find(row => row.id === id);
    let targetUrl;
    
    if (robot?.content?.workflow && robot.content.workflow.length > 0) {
      const lastPair = robot.content.workflow[robot.content.workflow.length - 1];
      
      if (lastPair?.what) {
        if (Array.isArray(lastPair.what)) {
          const gotoAction = lastPair.what.find(action => 
            action && typeof action === 'object' && 'action' in action && action.action === "goto"
          ) as any;
          
          if (gotoAction?.args?.[0]) {
            targetUrl = gotoAction.args[0];
          }
        }
      }
    }
    
    if (targetUrl) {
      setInitialUrl(targetUrl);
      setRecordingUrl(targetUrl);
      window.sessionStorage.setItem('initialUrl', targetUrl);
    }
    
    const canCreateRecording = await canCreateBrowserInState("recording");
    
    if (!canCreateRecording) {
      const activeBrowserId = await getActiveBrowserId();
      if (activeBrowserId) {
        setActiveBrowserId(activeBrowserId);
        setWarningModalOpen(true);
      } else {
        notify('warning', t('recordingtable.notifications.browser_limit_warning'));
      }
    } else {
        startRetrainRecording(id, name, targetUrl);
    }
  }, [rows, setInitialUrl, setRecordingUrl]);

  const startRetrainRecording = (id: string, name: string, url?: string) => {
    setBrowserId('new-recording');
    setRecordingName(name);  
    setRecordingId(id);      
    
    window.sessionStorage.setItem('browserId', 'new-recording');
    window.sessionStorage.setItem('robotToRetrain', id);
    window.sessionStorage.setItem('robotName', name);
    
    window.sessionStorage.setItem('recordingUrl', url || recordingUrl);
    
    const sessionId = Date.now().toString();
    window.sessionStorage.setItem('recordingSessionId', sessionId);
    
    window.openedRecordingWindow = window.open(`/recording-setup?session=${sessionId}`, '_blank');
    
    window.sessionStorage.setItem('nextTabIsRecording', 'true');
  };

  const startRecording = () => {
    setModalOpen(false);
    
    // Set local state
    setBrowserId('new-recording');
    setRecordingName('');
    setRecordingId('');
    
    window.sessionStorage.setItem('browserId', 'new-recording');
    
    const sessionId = Date.now().toString();
    window.sessionStorage.setItem('recordingSessionId', sessionId);
    window.sessionStorage.setItem('recordingUrl', recordingUrl);
    
    window.openedRecordingWindow = window.open(`/recording-setup?session=${sessionId}`, '_blank');
    
    window.sessionStorage.setItem('nextTabIsRecording', 'true');
  };

  const setBrowserRecordingUrl = (event: React.ChangeEvent<HTMLInputElement>) => {
    setInitialUrl(event.target.value);
    setRecordingUrl(event.target.value);

    window.sessionStorage.setItem('initialUrl', event.target.value);
  }

  useEffect(() => {
    fetchRecordings();
  }, [fetchRecordings]);

  useEffect(() => {
    if (rerenderRobots) {
      fetchRecordings().then(() => {
        setRerenderRobots(false);
      });
    }
  }, [rerenderRobots, fetchRecordings, setRerenderRobots]);

  function useDebounce<T>(value: T, delay: number): T {
    const [debouncedValue, setDebouncedValue] = React.useState<T>(value);
  
    useEffect(() => {
      const handler = setTimeout(() => {
        setDebouncedValue(value);
      }, delay);
  
      return () => {
        clearTimeout(handler);
      };
    }, [value, delay]);
  
    return debouncedValue;
  }

  const debouncedSearchTerm = useDebounce(searchTerm, 300);

  // Filter rows based on search term
  const filteredRows = useMemo(() => {
    const searchLower = debouncedSearchTerm.toLowerCase();
    return debouncedSearchTerm
      ? rows.filter(row => row.name.toLowerCase().includes(searchLower))
      : rows;
  }, [rows, debouncedSearchTerm]);

  const visibleRows = useMemo(() => {
    const start = page * rowsPerPage;
    return filteredRows.slice(start, start + rowsPerPage);
  }, [filteredRows, page, rowsPerPage]);

  const handlers = useMemo(() => ({
    handleRunRecording,
    handleScheduleRecording,
    handleIntegrateRecording,
    handleSettingsRecording,
    handleEditRobot,
    handleDuplicateRobot,
    handleRetrainRobot,
    handleDelete: async (id: string) => {
      const hasRuns = await checkRunsForRecording(id);
      if (hasRuns) {
        notify('warning', t('recordingtable.notifications.delete_warning'));
        return;
      }

      const success = await deleteRecordingFromStorage(id);
      if (success) {
        setRows([]);
        notify('success', t('recordingtable.notifications.delete_success'));
        fetchRecordings();
      }
    }
  }), [handleRunRecording, handleScheduleRecording, handleIntegrateRecording, handleSettingsRecording, handleEditRobot, handleDuplicateRobot, handleRetrainRobot, notify, t]);

  return (
    <React.Fragment>
      <Box display="flex" justifyContent="space-between" alignItems="center">
        <Typography variant="h6" gutterBottom>
          {t('recordingtable.heading')}
        </Typography>
        <Box display="flex" alignItems="center" gap={2}>
          <TextField
            size="small"
            placeholder={t('recordingtable.search')}
            value={searchTerm}
            onChange={handleSearchChange}
            InputProps={{
              startAdornment: <SearchIcon sx={{ color: 'action.active', mr: 1 }} />
            }}
            sx={{ width: '250px' }}
          />
          <IconButton
            aria-label="new"
            size={"small"}
            onClick={handleNewRecording}
            sx={{
              width: '140px',
              borderRadius: '5px',
              padding: '8px',
              background: '#ff00c3',
              color: 'white',
              marginRight: '10px',
              fontFamily: '"Roboto","Helvetica","Arial",sans-serif',
              fontWeight: '500',
              fontSize: '0.875rem',
              lineHeight: '1.75',
              letterSpacing: '0.02857em',
              '&:hover': { color: 'white', backgroundColor: '#ff00c3' }
            }}
          >
            <Add sx={{ marginRight: '5px' }} /> {t('recordingtable.new')}
          </IconButton>
        </Box>
      </Box>
<<<<<<< HEAD
      
      {isFetching ? (
=======

      {isLoading ? (
>>>>>>> d0e1c9b8
        <Box
          display="flex"
          justifyContent="center"
          alignItems="center"
          sx={{ 
            minHeight: '60vh',
            width: '100%'
          }}
        >
          <CircularProgress size={60} />
        </Box>
      ) : filteredRows.length === 0 ? (
        <Box
          display="flex"
          flexDirection="column"
          alignItems="center"
          justifyContent="center"
          sx={{ 
            minHeight: 300, 
            textAlign: 'center',
            color: 'text.secondary' 
          }}
        >
          <Typography variant="h6" gutterBottom>
            {debouncedSearchTerm ? t('recordingtable.placeholder.search') : t('recordingtable.placeholder.title')}
          </Typography>
          <Typography variant="body2" color="text.secondary">
            {debouncedSearchTerm 
              ? t('recordingtable.search_criteria')
              : t('recordingtable.placeholder.body')
            }
          </Typography>
        </Box>
      ) : (
        <>
          <TableContainer component={Paper} sx={{ width: '100%', overflow: 'hidden', marginTop: '15px' }}>
<<<<<<< HEAD
        <Table stickyHeader aria-label="sticky table">
          <TableHead>
            <TableRow>
              {columns.map((column) => (
                <MemoizedTableCell
                  key={column.id}
                  style={{ minWidth: column.minWidth }}
                >
                  {column.label}
                </MemoizedTableCell>
              ))}
            </TableRow>
          </TableHead>
          <TableBody>
            {visibleRows.map((row) => (
              <TableRowMemoized
                key={row.id}
                row={row}
                columns={columns}
                handlers={handlers}
              />
            ))}
          </TableBody>
        </Table>
=======
            <Table stickyHeader aria-label="sticky table">
              <TableHead>
                <TableRow>
                  {columns.map((column) => (
                    <MemoizedTableCell
                      key={column.id}
                      style={{ minWidth: column.minWidth }}
                    >
                      {column.label}
                    </MemoizedTableCell>
                  ))}
                </TableRow>
              </TableHead>
              <TableBody>
                {visibleRows.map((row) => (
                  <TableRowMemoized
                    key={row.id}
                    row={row}
                    columns={columns}
                    handlers={handlers}
                  />
                ))}
              </TableBody>
            </Table>
>>>>>>> d0e1c9b8
          </TableContainer>

          <TablePagination
            rowsPerPageOptions={[10, 25, 50, 100]}
            component="div"
            count={filteredRows.length}
            rowsPerPage={rowsPerPage}
            page={page}
            onPageChange={handleChangePage}
            onRowsPerPageChange={handleChangeRowsPerPage}
          />
        </>
      )}
      <GenericModal isOpen={isWarningModalOpen} onClose={() => setWarningModalOpen(false)} modalStyle={modalStyle}>
        <div style={{ padding: '10px' }}>
          <Typography variant="h6" gutterBottom>{t('recordingtable.warning_modal.title')}</Typography>
          <Typography variant="body1" style={{ marginBottom: '20px' }}>
            {t('recordingtable.warning_modal.message')}
          </Typography>
          
          <Box display="flex" justifyContent="space-between" mt={2}>
            <Button
              onClick={handleDiscardAndCreate}
              variant="contained"
              color="error"
            >
              {t('recordingtable.warning_modal.discard_and_create')}
            </Button>
            <Button
              onClick={() => setWarningModalOpen(false)}
              variant="outlined"
            >
              {t('recordingtable.warning_modal.cancel')}
            </Button>
          </Box>
        </div>
      </GenericModal>
      <GenericModal isOpen={isModalOpen} onClose={() => setModalOpen(false)} modalStyle={modalStyle}>
        <div style={{ padding: '10px' }}>
          <Typography variant="h6" gutterBottom>{t('recordingtable.modal.title')}</Typography>
          <TextField
            label={t('recordingtable.modal.label')}
            variant="outlined"
            fullWidth
            value={recordingUrl}
            onChange={setBrowserRecordingUrl}
            style={{ marginBottom: '10px', marginTop: '20px' }}
          />

          <FormControlLabel
            control={
              <Checkbox
                checked={isLogin}
                onChange={(e) => setIsLogin(e.target.checked)}
                color="primary"
              />
            }
            label={t('recordingtable.modal.login_title')}
            style={{ marginBottom: '10px' }}
          />

          <br />
          <Button
            variant="contained"
            color="primary"
            onClick={startRecording}
            disabled={!recordingUrl}
          >
            {t('recordingtable.modal.button')}
          </Button>
        </div>
      </GenericModal>
    </React.Fragment>
  );
}

interface InterpretButtonProps {
  handleInterpret: () => void;
}

const InterpretButton = ({ handleInterpret }: InterpretButtonProps) => {
  return (
    <IconButton aria-label="add" size="small" onClick={() => {
      handleInterpret();
    }}
    >
      <PlayCircle />
    </IconButton>
  )
}

interface ScheduleButtonProps {
  handleSchedule: () => void;
}

const ScheduleButton = ({ handleSchedule }: ScheduleButtonProps) => {
  return (
    <IconButton aria-label="add" size="small" onClick={() => {
      handleSchedule();
    }}
    >
      <Schedule />
    </IconButton>
  )
}

interface IntegrateButtonProps {
  handleIntegrate: () => void;
}

const IntegrateButton = ({ handleIntegrate }: IntegrateButtonProps) => {
  return (
    <IconButton aria-label="add" size="small" onClick={() => {
      handleIntegrate();
    }}
    >
      <Power />
    </IconButton>
  )
}

interface SettingsButtonProps {
  handleSettings: () => void;
}

const SettingsButton = ({ handleSettings }: SettingsButtonProps) => {
  return (
    <IconButton aria-label="add" size="small" onClick={() => {
      handleSettings();
    }}
    >
      <Settings />
    </IconButton>
  )
}

interface OptionsButtonProps {
  handleRetrain: () => void;
  handleEdit: () => void;
  handleDelete: () => void;
  handleDuplicate: () => void;
}

const OptionsButton = ({ handleRetrain, handleEdit, handleDelete, handleDuplicate }: OptionsButtonProps) => {
  const [anchorEl, setAnchorEl] = React.useState<null | HTMLElement>(null);

  const handleClick = (event: React.MouseEvent<HTMLElement>) => {
    setAnchorEl(event.currentTarget);
  };

  const handleClose = () => {
    setAnchorEl(null);
  };

  const { t } = useTranslation();

  return (
    <>
      <IconButton
        aria-label="options"
        size="small"
        onClick={handleClick}
      >
        <MoreHoriz />
      </IconButton>
      <Menu
        anchorEl={anchorEl}
        open={Boolean(anchorEl)}
        onClose={handleClose}
      >
        <MenuItem onClick={() => { handleRetrain(); handleClose(); }}>
          <ListItemIcon>
            <Refresh fontSize="small" />
          </ListItemIcon>
          <ListItemText>{t('recordingtable.retrain')}</ListItemText>
        </MenuItem>

        <MenuItem onClick={() => { handleEdit(); handleClose(); }}>
          <ListItemIcon>
            <Edit fontSize="small" />
          </ListItemIcon>
          <ListItemText>{t('recordingtable.edit')}</ListItemText>
        </MenuItem>

        <MenuItem onClick={() => { handleDelete(); handleClose(); }}>
          <ListItemIcon>
            <DeleteForever fontSize="small" />
          </ListItemIcon>
          <ListItemText>{t('recordingtable.delete')}</ListItemText>
        </MenuItem>

        <MenuItem onClick={() => { handleDuplicate(); handleClose(); }}>
          <ListItemIcon>
            <ContentCopy fontSize="small" />
          </ListItemIcon>
          <ListItemText>{t('recordingtable.duplicate')}</ListItemText>
        </MenuItem>
      </Menu>
    </>
  );
};

const MemoizedTableCell = memo(TableCell);

// Memoized action buttons
const MemoizedInterpretButton = memo(InterpretButton);
const MemoizedScheduleButton = memo(ScheduleButton);
const MemoizedIntegrateButton = memo(IntegrateButton);
const MemoizedSettingsButton = memo(SettingsButton);
const MemoizedOptionsButton = memo(OptionsButton);

const modalStyle = {
  top: '50%',
  left: '50%',
  transform: 'translate(-50%, -50%)',
  width: '30%',
  backgroundColor: 'background.paper',
  p: 4,
  height: 'fit-content',
  display: 'block',
  padding: '20px',
};<|MERGE_RESOLUTION|>--- conflicted
+++ resolved
@@ -156,11 +156,7 @@
   const [searchTerm, setSearchTerm] = React.useState('');
   const [isWarningModalOpen, setWarningModalOpen] = React.useState(false);
   const [activeBrowserId, setActiveBrowserId] = React.useState('');
-<<<<<<< HEAD
   const [isFetching, setIsFetching] = React.useState(true);
-=======
-  const [isLoading, setIsLoading] = React.useState(true);
->>>>>>> d0e1c9b8
 
   const columns = useMemo(() => [
     { id: 'interpret', label: t('recordingtable.run'), minWidth: 80 },
@@ -278,11 +274,7 @@
       console.error('Error fetching recordings:', error);
       notify('error', t('recordingtable.notifications.fetch_error'));
     } finally {
-<<<<<<< HEAD
       setIsFetching(false);
-=======
-      setIsLoading(false);
->>>>>>> d0e1c9b8
     }
   }, [setRecordings, notify, t]);
 
@@ -524,13 +516,8 @@
           </IconButton>
         </Box>
       </Box>
-<<<<<<< HEAD
       
       {isFetching ? (
-=======
-
-      {isLoading ? (
->>>>>>> d0e1c9b8
         <Box
           display="flex"
           justifyContent="center"
@@ -567,32 +554,6 @@
       ) : (
         <>
           <TableContainer component={Paper} sx={{ width: '100%', overflow: 'hidden', marginTop: '15px' }}>
-<<<<<<< HEAD
-        <Table stickyHeader aria-label="sticky table">
-          <TableHead>
-            <TableRow>
-              {columns.map((column) => (
-                <MemoizedTableCell
-                  key={column.id}
-                  style={{ minWidth: column.minWidth }}
-                >
-                  {column.label}
-                </MemoizedTableCell>
-              ))}
-            </TableRow>
-          </TableHead>
-          <TableBody>
-            {visibleRows.map((row) => (
-              <TableRowMemoized
-                key={row.id}
-                row={row}
-                columns={columns}
-                handlers={handlers}
-              />
-            ))}
-          </TableBody>
-        </Table>
-=======
             <Table stickyHeader aria-label="sticky table">
               <TableHead>
                 <TableRow>
@@ -617,7 +578,6 @@
                 ))}
               </TableBody>
             </Table>
->>>>>>> d0e1c9b8
           </TableContainer>
 
           <TablePagination
