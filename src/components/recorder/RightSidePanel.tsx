import React, { useState, useCallback, useEffect, useMemo } from 'react';
import { Button, Paper, Box, TextField, IconButton, Tooltip } from "@mui/material";
import { WorkflowFile } from "maxun-core";
import Typography from "@mui/material/Typography";
import { useGlobalInfoStore } from "../../context/globalInfo";
import { PaginationType, useActionContext, LimitType } from '../../context/browserActions';
import { BrowserStep, useBrowserSteps } from '../../context/browserSteps';
import { useSocketStore } from '../../context/socket';
import FormControlLabel from '@mui/material/FormControlLabel';
import FormControl from '@mui/material/FormControl';
import Radio from '@mui/material/Radio';
import RadioGroup from '@mui/material/RadioGroup';
import { getActiveWorkflow } from "../../api/workflow";
import ActionDescriptionBox from '../action/ActionDescriptionBox';
import { useThemeMode } from '../../context/theme-provider';
import { useTranslation } from 'react-i18next';
import { useBrowserDimensionsStore } from '../../context/browserDimensions';
import { emptyWorkflow } from '../../shared/constants';
import { clientListExtractor } from '../../helpers/clientListExtractor';
import { clientSelectorGenerator } from '../../helpers/clientSelectorGenerator';

const fetchWorkflow = (id: string, callback: (response: WorkflowFile) => void) => {
  getActiveWorkflow(id).then(
    (response) => {
      if (response) {
        callback(response);
      } else {
        throw new Error("No workflow found");
      }
    }
  ).catch((error) => { console.log(`Failed to fetch workflow:`,error.message) })
};

interface RightSidePanelProps {
  onFinishCapture: () => void;
}

export const RightSidePanel: React.FC<RightSidePanelProps> = ({ onFinishCapture }) => {
  const [textLabels, setTextLabels] = useState<{ [id: string]: string }>({});
  const [errors, setErrors] = useState<{ [id: string]: string }>({});
  const [confirmedTextSteps, setConfirmedTextSteps] = useState<{ [id: string]: boolean }>({});
  const [confirmedListTextFields, setConfirmedListTextFields] = useState<{ [listId: string]: { [fieldKey: string]: boolean } }>({});
  const [showCaptureList, setShowCaptureList] = useState(true);
  const [showCaptureScreenshot, setShowCaptureScreenshot] = useState(true);
  const [showCaptureText, setShowCaptureText] = useState(true);
  const { panelHeight } = useBrowserDimensionsStore();

  const { lastAction, notify, currentWorkflowActionsState, setCurrentWorkflowActionsState, resetInterpretationLog, currentListActionId, setCurrentListActionId, currentTextActionId, setCurrentTextActionId, currentScreenshotActionId, setCurrentScreenshotActionId, isDOMMode, setIsDOMMode, currentSnapshot, setCurrentSnapshot, updateDOMMode, initialUrl, setRecordingUrl, currentTextGroupName } = useGlobalInfoStore();  
  const { 
    getText, startGetText, stopGetText, 
    getList, startGetList, stopGetList, 
    getScreenshot, startGetScreenshot, stopGetScreenshot, 
    startPaginationMode, stopPaginationMode, 
    paginationType, updatePaginationType, 
    limitType, customLimit, updateLimitType, updateCustomLimit, 
    stopLimitMode, startLimitMode, 
    captureStage, setCaptureStage, 
    showPaginationOptions, setShowPaginationOptions, 
    showLimitOptions, setShowLimitOptions, 
    workflow, setWorkflow, 
    activeAction, setActiveAction, 
    startAction, finishAction 
  } = useActionContext();
  
  const { browserSteps, updateBrowserTextStepLabel, deleteBrowserStep, addScreenshotStep, updateListTextFieldLabel, removeListTextField, updateListStepLimit, deleteStepsByActionId, updateListStepData, updateScreenshotStepData, emitActionForStep } = useBrowserSteps();
  const { id, socket } = useSocketStore();
  const { t } = useTranslation();

  const isAnyActionActive = activeAction !== 'none';

  const workflowHandler = useCallback((data: WorkflowFile) => {
    setWorkflow(data);
  }, [setWorkflow]);

  useEffect(() => {
    if (socket) {
      const domModeHandler = (data: any) => {
        if (!data.userId || data.userId === id) {
          updateDOMMode(true);
        }
      };

      const domcastHandler = (data: any) => {
        if (!data.userId || data.userId === id) {
          if (data.snapshotData && data.snapshotData.snapshot) {
            updateDOMMode(true, data.snapshotData);
          }
        }
      };

      socket.on("dom-mode-enabled", domModeHandler);
      socket.on("domcast", domcastHandler);

      return () => {
        socket.off("dom-mode-enabled", domModeHandler);
        socket.off("domcast", domcastHandler);
      };
    }
  }, [socket, id, updateDOMMode]);

  useEffect(() => {
    if (socket) {
      socket.on("workflow", workflowHandler);
    }
    // fetch the workflow every time the id changes
    if (id) {
      fetchWorkflow(id, workflowHandler);
    }
    // fetch workflow in 15min intervals
    let interval = setInterval(() => {
      if (id) {
        fetchWorkflow(id, workflowHandler);
      }
    }, (1000 * 60 * 15));
    return () => {
      socket?.off("workflow", workflowHandler);
      clearInterval(interval);
    };
  }, [id, socket, workflowHandler]);

  useEffect(() => {
    const hasPairs = workflow.workflow.length > 0;
    if (!hasPairs) {
      setShowCaptureList(true);
      setShowCaptureScreenshot(true);
      setShowCaptureText(true);
      return;
    }

    const hasScrapeListAction = workflow.workflow.some(pair =>
      pair.what.some(action => action.action === 'scrapeList')
    );
    const hasScreenshotAction = workflow.workflow.some(pair =>
      pair.what.some(action => action.action === 'screenshot')
    );
    const hasScrapeSchemaAction = workflow.workflow.some(pair =>
      pair.what.some(action => action.action === 'scrapeSchema')
    );

    setCurrentWorkflowActionsState({
      hasScrapeListAction,
      hasScreenshotAction,
      hasScrapeSchemaAction,
    });

    setShowCaptureList(true);
    setShowCaptureScreenshot(true);
    setShowCaptureText(true);
  }, [workflow, setCurrentWorkflowActionsState]);

  useEffect(() => {
    if (socket) {
      socket.on('listDataExtracted', (response) => {
        if (!isDOMMode) {
          const { currentListId, data } = response;
          updateListStepData(currentListId, data);
        }
      });
    }
    
    return () => {
      socket?.off('listDataExtracted');
    };
  }, [socket, updateListStepData, isDOMMode]);

  useEffect(() => {
    if (socket) {
      const handleDirectScreenshot = (data: any) => {
        const screenshotSteps = browserSteps.filter(step => 
          step.type === 'screenshot' && step.actionId === currentScreenshotActionId
        );
        
        if (screenshotSteps.length > 0) {
          const latestStep = screenshotSteps[screenshotSteps.length - 1];          
          updateScreenshotStepData(latestStep.id, data.screenshot);
          emitActionForStep(latestStep);
        }
        
        setCurrentScreenshotActionId('');
      };

      socket.on('directScreenshotCaptured', handleDirectScreenshot);

      return () => {
        socket.off('directScreenshotCaptured', handleDirectScreenshot);
      };
    }
  }, [socket, id, notify, t, currentScreenshotActionId, updateScreenshotStepData, setCurrentScreenshotActionId, emitActionForStep, browserSteps]);

  const extractDataClientSide = useCallback(
    (
      listSelector: string,
      fields: Record<string, any>,
      currentListId: number
    ) => {
      if (isDOMMode && currentSnapshot) {
        try {
          let iframeElement = document.querySelector(
            "#dom-browser-iframe"
          ) as HTMLIFrameElement;

          if (!iframeElement) {
            iframeElement = document.querySelector(
              "#browser-window iframe"
            ) as HTMLIFrameElement;
          }

          if (!iframeElement) {
            const browserWindow = document.querySelector("#browser-window");
            if (browserWindow) {
              iframeElement = browserWindow.querySelector(
                "iframe"
              ) as HTMLIFrameElement;
            }
          }

          if (!iframeElement) {
            console.error(
              "Could not find the DOM iframe element for extraction"
            );
            return;
          }

          const iframeDoc = iframeElement.contentDocument;
          if (!iframeDoc) {
            console.error("Failed to get iframe document");
            return;
          }

          const extractedData = clientListExtractor.extractListData(
            iframeDoc,
            listSelector,
            fields,
            5 
          );

          updateListStepData(currentListId, extractedData);
          
          if (extractedData.length === 0) {
            console.warn("⚠️ No data extracted - this might indicate selector issues");
            notify("warning", "No data was extracted. Please verify your selections.");
          }
        } catch (error) {
          console.error("Error in client-side data extraction:", error);
          notify("error", "Failed to extract data client-side");
        }
      } else {
        if (!socket) {
          console.error("Socket not available for backend extraction");
          return;
        }

        try {
          socket.emit("extractListData", {
            listSelector,
            fields,
            currentListId,
            pagination: { type: "", selector: "" },
          });
        } catch (error) {
          console.error("Error in backend data extraction:", error);
        }
      }
    },
    [isDOMMode, currentSnapshot, updateListStepData, socket, notify, currentWorkflowActionsState]
  );

  useEffect(() => {
    if (!getList) return;

    const currentListStep = browserSteps.find(
      step => step.type === 'list' && step.actionId === currentListActionId
    ) as (BrowserStep & { type: 'list'; listSelector?: string; fields?: Record<string, any> }) | undefined;

    if (!currentListStep || !currentListStep.listSelector || !currentListStep.fields) return;

    const fieldCount = Object.keys(currentListStep.fields).length;

    if (fieldCount > 0) {
      extractDataClientSide(
        currentListStep.listSelector,
        currentListStep.fields,
        currentListStep.id
      );

      setCurrentWorkflowActionsState({
        ...currentWorkflowActionsState,
        hasScrapeListAction: true
      });
    }
  }, [browserSteps, currentListActionId, getList, extractDataClientSide, setCurrentWorkflowActionsState, currentWorkflowActionsState]);

  const handleStartGetText = () => {
    const newActionId = `text-${crypto.randomUUID()}`;
    setCurrentTextActionId(newActionId);
    startGetText();
  }

  const handleStartGetList = () => {
    const newActionId = `list-${crypto.randomUUID()}`;
    setCurrentListActionId(newActionId);
    startGetList();
  }

  const handleStartGetScreenshot = () => {
    const newActionId = `screenshot-${crypto.randomUUID()}`;
    setCurrentScreenshotActionId(newActionId);
    startGetScreenshot();
  };

  const stopCaptureAndEmitGetTextSettings = useCallback(() => {
    const currentTextActionStep = browserSteps.find(step => step.type === 'text' && step.actionId === currentTextActionId);
    if (!currentTextActionStep) {
      notify('error', t('right_panel.errors.no_text_captured'));
      return;
    }
    
    stopGetText();
    if (currentTextActionStep) {
      emitActionForStep(currentTextActionStep);
    }
    setCurrentTextActionId('');
    resetInterpretationLog();
    finishAction('text'); 
    onFinishCapture();
    clientSelectorGenerator.cleanup();
  }, [stopGetText, socket, browserSteps, resetInterpretationLog, finishAction, notify, onFinishCapture, t, currentTextActionId, currentTextGroupName, emitActionForStep]);


  const resetListState = useCallback(() => {
    setShowPaginationOptions(false);
    updatePaginationType('');
    setShowLimitOptions(false);
    updateLimitType('');
    updateCustomLimit('');
  }, [updatePaginationType, updateLimitType, updateCustomLimit]);

  const handleStopGetList = useCallback(() => {
    stopGetList();
    resetListState();
  }, [stopGetList, resetListState]);

  const stopCaptureAndEmitGetListSettings = useCallback(() => {
    const latestListStep = getLatestListStep(browserSteps);
    if (latestListStep) {
      extractDataClientSide(latestListStep.listSelector!, latestListStep.fields, latestListStep.id);

      setCurrentWorkflowActionsState({
        ...currentWorkflowActionsState,
        hasScrapeListAction: true
      });
      
      emitActionForStep(latestListStep);

      handleStopGetList();
      setCurrentListActionId('');
      resetInterpretationLog();
      finishAction('list');
      onFinishCapture();
      clientSelectorGenerator.cleanup();
    } else {
      notify('error', t('right_panel.errors.unable_create_settings'));
      handleStopGetList();
      setCurrentListActionId('');
      resetInterpretationLog();
      finishAction('list');
      onFinishCapture();
      clientSelectorGenerator.cleanup();
    }
  }, [socket, notify, handleStopGetList, resetInterpretationLog, finishAction, onFinishCapture, t, browserSteps, extractDataClientSide, setCurrentWorkflowActionsState, currentWorkflowActionsState, emitActionForStep]);

  const getLatestListStep = (steps: BrowserStep[]) => {
    const listSteps = steps.filter(step => step.type === 'list');
    if (listSteps.length === 0) return null;
    
    return listSteps.sort((a, b) => b.id - a.id)[0];
  };

  const handleConfirmListCapture = useCallback(() => {
    switch (captureStage) {
      case 'initial':
        const hasValidListSelectorForCurrentAction = browserSteps.some(step =>
          step.type === 'list' &&
          step.actionId === currentListActionId &&
          step.listSelector &&
          Object.keys(step.fields).length > 0
        );
        
        if (!hasValidListSelectorForCurrentAction) {
          notify('error', t('right_panel.errors.capture_list_first'));
          return;
        }
        
        startPaginationMode();
        setShowPaginationOptions(true);
        setCaptureStage('pagination');
        break;

      case 'pagination':
        if (!paginationType) {
          notify('error', t('right_panel.errors.select_pagination'));
          return;
        }
        
        const currentListStepForPagination = browserSteps.find(
          step => step.type === 'list' && step.actionId === currentListActionId
        ) as (BrowserStep & { type: 'list' }) | undefined;

        if (currentListStepForPagination) {
          const paginationSelector = currentListStepForPagination.pagination?.selector;
          if (['clickNext', 'clickLoadMore'].includes(paginationType) && !paginationSelector) {
            notify('error', t('right_panel.errors.select_pagination_element'));
            return;
          }
        }
        stopPaginationMode();
        setShowPaginationOptions(false);
        startLimitMode();
        setShowLimitOptions(true);
        setCaptureStage('limit');
        break;

      case 'limit':
        if (!limitType || (limitType === 'custom' && !customLimit)) {
          notify('error', t('right_panel.errors.select_limit'));
          return;
        }
        const limit = limitType === 'custom' ? parseInt(customLimit) : parseInt(limitType);
        if (isNaN(limit) || limit <= 0) {
          notify('error', t('right_panel.errors.invalid_limit'));
          return;
        }

        const latestListStep = getLatestListStep(browserSteps);
        if (latestListStep) {
          updateListStepLimit(latestListStep.id, limit);
        }

        stopLimitMode();
        setShowLimitOptions(false);
        stopCaptureAndEmitGetListSettings();
        setCaptureStage('complete');
        break;

      case 'complete':
        setCaptureStage('initial');
        break;
    }
  }, [captureStage, paginationType, limitType, customLimit, startPaginationMode, setShowPaginationOptions, setCaptureStage, notify, stopPaginationMode, startLimitMode, setShowLimitOptions, stopLimitMode, stopCaptureAndEmitGetListSettings, t, browserSteps, currentListActionId, updateListStepLimit]);

  const handleBackCaptureList = useCallback(() => {
    switch (captureStage) {
      case 'limit':
        stopLimitMode();
        setShowLimitOptions(false);
        startPaginationMode();
        setShowPaginationOptions(true);
        setCaptureStage('pagination');
        break;
      case 'pagination':
        stopPaginationMode();
        setShowPaginationOptions(false);
        setCaptureStage('initial');
        break;
    }
  }, [captureStage, stopLimitMode, startPaginationMode, stopPaginationMode]);

  const handlePaginationSettingSelect = (option: PaginationType) => {
    updatePaginationType(option);
  };

  const discardGetText = useCallback(() => {
    stopGetText();
    
    if (currentTextActionId) {     
      deleteStepsByActionId(currentTextActionId);
      
      if (socket) {
        socket.emit('removeAction', { actionId: currentTextActionId });
      }
    }
    
    setCurrentTextActionId('');
    clientSelectorGenerator.cleanup();
    notify('error', t('right_panel.errors.capture_text_discarded'));
  }, [currentTextActionId, browserSteps, stopGetText, deleteStepsByActionId, notify, t, socket]);

  const discardGetList = useCallback(() => {
    stopGetList();
    
    if (currentListActionId) {
      deleteStepsByActionId(currentListActionId);
      
      if (socket) {
        socket.emit('removeAction', { actionId: currentListActionId });
      }
    }
    
    resetListState();
    stopPaginationMode();
    stopLimitMode();
    setShowPaginationOptions(false);
    setShowLimitOptions(false);
    setCaptureStage('initial');
    setCurrentListActionId('');
    clientSelectorGenerator.cleanup();
    notify('error', t('right_panel.errors.capture_list_discarded'));
  }, [currentListActionId, browserSteps, stopGetList, deleteStepsByActionId, resetListState, setShowPaginationOptions, setShowLimitOptions, setCaptureStage, notify, t, stopPaginationMode, stopLimitMode, socket]);

  const captureScreenshot = (fullPage: boolean) => {
    const screenshotCount = browserSteps.filter(s => s.type === 'screenshot').length + 1;
    const screenshotName = `Screenshot ${screenshotCount}`;
    
    const screenshotSettings = {
      fullPage,
      type: 'png' as const,
      timeout: 30000,
      animations: 'allow' as const,
      caret: 'hide' as const,
      scale: 'device' as const,
      name: screenshotName,
      actionId: currentScreenshotActionId
    };
    socket?.emit('captureDirectScreenshot', screenshotSettings);   
    addScreenshotStep(fullPage, currentScreenshotActionId);
    stopGetScreenshot();
    resetInterpretationLog();
    finishAction('screenshot');
    onFinishCapture();
    clientSelectorGenerator.cleanup();
  };

  const theme = useThemeMode();
  const isDarkMode = theme.darkMode;

  return (
    <Paper sx={{ height: panelHeight, width: 'auto', alignItems: "center", background: 'inherit' }} id="browser-actions" elevation={0}>
      <ActionDescriptionBox isDarkMode={isDarkMode} />
      <Box display="flex" flexDirection="column" gap={2} style={{ margin: '13px' }}>
        {!isAnyActionActive && (
          <>
            {showCaptureList && (
              <Button 
                variant="contained" 
                onClick={handleStartGetList}
              >
                {t('right_panel.buttons.capture_list')}
              </Button>
            )}

            {showCaptureText && (
              <Button 
                variant="contained" 
                onClick={handleStartGetText}
              >
                {t('right_panel.buttons.capture_text')}
              </Button>
            )}

            {showCaptureScreenshot && (
              <Button 
                variant="contained" 
                onClick={handleStartGetScreenshot}
              >
                {t('right_panel.buttons.capture_screenshot')}
              </Button>
            )}
          </>
        )}

        {getList && (
          <Box>
            <Box display="flex" justifyContent="space-between" gap={2} style={{ margin: '15px' }}>
              {(captureStage === 'pagination' || captureStage === 'limit') && (
                <Button
                  variant="outlined"
                  onClick={handleBackCaptureList}
                  sx={{
                    color: '#ff00c3 !important',
                    borderColor: '#ff00c3 !important',
                    backgroundColor: 'whitesmoke !important',
                  }}
                >
                  {t('right_panel.buttons.back')}
                </Button>
              )}
              <Button
                variant="outlined"
                onClick={handleConfirmListCapture}
                sx={{
                  color: '#ff00c3 !important',
                  borderColor: '#ff00c3 !important',
                  backgroundColor: 'whitesmoke !important',
                }}
              >
                {captureStage === 'initial' ? t('right_panel.buttons.confirm_capture') :
                  captureStage === 'pagination' ? t('right_panel.buttons.confirm_pagination') :
                    captureStage === 'limit' ? t('right_panel.buttons.confirm_limit') :
                      t('right_panel.buttons.finish_capture')}
              </Button>
              <Button
                variant="outlined"
                color="error"
                onClick={discardGetList}
                sx={{
                  color: 'red !important',
                  borderColor: 'red !important',
                  backgroundColor: 'whitesmoke !important',
                }}
              >
                {t('right_panel.buttons.discard')}
              </Button>
            </Box>
          
            {showPaginationOptions && (
              <Box display="flex" flexDirection="column" gap={2} style={{ margin: '13px' }}>
                <Typography>{t('right_panel.pagination.title')}</Typography>
                <Button
                  variant={paginationType === 'clickNext' ? "contained" : "outlined"}
                  onClick={() => handlePaginationSettingSelect('clickNext')}
                  sx={{
                    color: paginationType === 'clickNext' ? 'whitesmoke !important' : '#ff00c3 !important',
                    borderColor: '#ff00c3 !important',
                    backgroundColor: paginationType === 'clickNext' ? '#ff00c3 !important' : 'whitesmoke !important',
                  }}>
                  {t('right_panel.pagination.click_next')}
                </Button>
                <Button
                  variant={paginationType === 'clickLoadMore' ? "contained" : "outlined"}
                  onClick={() => handlePaginationSettingSelect('clickLoadMore')}
                  sx={{
                    color: paginationType === 'clickLoadMore' ? 'whitesmoke !important' : '#ff00c3 !important',
                    borderColor: '#ff00c3 !important',
                    backgroundColor: paginationType === 'clickLoadMore' ? '#ff00c3 !important' : 'whitesmoke !important',
                  }}>
                  {t('right_panel.pagination.click_load_more')}
                </Button>
                <Button
                  variant={paginationType === 'scrollDown' ? "contained" : "outlined"}
                  onClick={() => handlePaginationSettingSelect('scrollDown')}
                  sx={{
                    color: paginationType === 'scrollDown' ? 'whitesmoke !important' : '#ff00c3 !important',
                    borderColor: '#ff00c3 !important',
                    backgroundColor: paginationType === 'scrollDown' ? '#ff00c3 !important' : 'whitesmoke !important',
                  }}>
                  {t('right_panel.pagination.scroll_down')}
                </Button>
                <Button
                  variant={paginationType === 'scrollUp' ? "contained" : "outlined"}
                  onClick={() => handlePaginationSettingSelect('scrollUp')}
                  sx={{
                    color: paginationType === 'scrollUp' ? 'whitesmoke !important' : '#ff00c3 !important',
                    borderColor: '#ff00c3 !important',
                    backgroundColor: paginationType === 'scrollUp' ? '#ff00c3 !important' : 'whitesmoke !important',
                  }}>
                  {t('right_panel.pagination.scroll_up')}
                </Button>
                <Button
                  variant={paginationType === 'none' ? "contained" : "outlined"}
                  onClick={() => handlePaginationSettingSelect('none')}
                  sx={{
                    color: paginationType === 'none' ? 'whitesmoke !important' : '#ff00c3 !important',
                    borderColor: '#ff00c3 !important',
                    backgroundColor: paginationType === 'none' ? '#ff00c3 !important' : 'whitesmoke !important',
                  }}>
                  {t('right_panel.pagination.none')}</Button>
              </Box>
            )}
          
            {showLimitOptions && (
              <FormControl>
                <Typography variant="h6" sx={{ 
                  fontSize: '16px', 
                  fontWeight: 'bold',
                  mb: 1,
                  whiteSpace: 'normal', 
                  wordBreak: 'break-word' 
                }}>
                  {t('right_panel.limit.title')}
                </Typography>
                <RadioGroup
                  value={limitType}
                  onChange={(e) => updateLimitType(e.target.value as LimitType)}
                  sx={{
                    display: 'flex',
                    flexDirection: 'column',
                    width: '100%',
                  }}
                >
                  <FormControlLabel value="10" control={<Radio />} label="10" />
                  <FormControlLabel value="100" control={<Radio />} label="100" />
                  <div style={{ display: 'flex', alignItems: 'center' }}>
                    <FormControlLabel value="custom" control={<Radio />} label={t('right_panel.limit.custom')} />
                    {limitType === 'custom' && (
                      <TextField
                        type="number"
                        value={customLimit}
                        onChange={(e: React.ChangeEvent<HTMLInputElement>) => {
                          const value = parseInt(e.target.value);
                          if (e.target.value === '' || value >= 1) {
                            updateCustomLimit(e.target.value);
                          }
                        }}
                        inputProps={{
                          min: 1,
                          onKeyPress: (e: React.KeyboardEvent<HTMLInputElement>) => {
                            const value = (e.target as HTMLInputElement).value + e.key;
                            if (parseInt(value) < 1) {
                              e.preventDefault();
                            }
                          }
                        }}
                        placeholder={t('right_panel.limit.enter_number')}
                        sx={{
                          marginLeft: '10px',
                          '& input': {
                            padding: '10px',
                          },
                          width: '150px',
                          background: isDarkMode ? "#1E2124" : 'white',
                          color: isDarkMode ? "white" : 'black',
                        }}
                      />
                    )}
                  </div>
                </RadioGroup>
              </FormControl>
            )}
          </Box>
        )}
        
        {getText && (
          <Box>
            <Box display="flex" justifyContent="space-between" gap={2} style={{ margin: '15px' }}>
              <Button
                variant="outlined"
                onClick={stopCaptureAndEmitGetTextSettings}
                sx={{
                  color: '#ff00c3 !important',
                  borderColor: '#ff00c3 !important',
                  backgroundColor: 'whitesmoke !important',
                }}
              >
                {t('right_panel.buttons.confirm')}
              </Button>
              <Button
                variant="outlined"
                color="error"
                onClick={discardGetText}
                sx={{
                  color: '#ff00c3 !important',
                  borderColor: '#ff00c3 !important',
                  backgroundColor: 'whitesmoke !important',
                }}
              >
                {t('right_panel.buttons.discard')}
              </Button>
            </Box>
          </Box>
        )}
        
        {getScreenshot && (
          <Box display="flex" flexDirection="column" gap={2}>
            <Button variant="contained" onClick={() => captureScreenshot(true)}>
              {t('right_panel.screenshot.capture_fullpage')}
            </Button>
            <Button variant="contained" onClick={() => captureScreenshot(false)}>
              {t('right_panel.screenshot.capture_visible')}
            </Button>
            <Button
              variant="outlined"
              color="error"
              onClick={() => {
                stopGetScreenshot();
                setActiveAction('none');
              }}
              sx={{
                color: '#ff00c3 !important',
                borderColor: '#ff00c3 !important',
                backgroundColor: 'whitesmoke !important',
              }}
            >
              {t('right_panel.buttons.discard')}
            </Button>
          </Box>
        )}
      </Box>
<<<<<<< HEAD
=======
      
      <Box>
        {browserSteps.map(step => (
          <Box key={step.id} onMouseEnter={() => handleMouseEnter(step.id)} onMouseLeave={() => handleMouseLeave(step.id)} sx={{ padding: '10px', margin: '11px', borderRadius: '5px', position: 'relative', background: isDarkMode ? "#1d1c1cff" : 'white', color: isDarkMode ? "white" : 'black' }}>
            {
              step.type === 'text' && (
                <>
                  <TextField
                    label={t('right_panel.fields.label')}
                    value={textLabels[step.id] || step.label || ''}
                    onChange={(e) => handleTextLabelChange(step.id, e.target.value)}
                    fullWidth
                    size="small"
                    margin="normal"
                    error={!!errors[step.id]}
                    helperText={errors[step.id]}
                    InputProps={{
                      readOnly: confirmedTextSteps[step.id],
                      startAdornment: (
                        <InputAdornment position="start">
                          <EditIcon />
                        </InputAdornment>
                      )
                    }}
                  />
                  <TextField
                    label={t('right_panel.fields.data')}
                    value={step.data}
                    fullWidth
                    margin="normal"
                    InputProps={{
                      readOnly: confirmedTextSteps[step.id],
                      startAdornment: (
                        <InputAdornment position="start">
                          <TextFieldsIcon />
                        </InputAdornment>
                      )
                    }}
                  />
                  {!confirmedTextSteps[step.id] ? (
                    <Box display="flex" justifyContent="space-between" gap={2}>
                      <Button variant="contained" onClick={() => handleTextStepConfirm(step.id)} disabled={!textLabels[step.id]?.trim()}>{t('right_panel.buttons.confirm')}</Button>
                      <Button variant="contained" color="error" onClick={() => handleTextStepDiscard(step.id)}>{t('right_panel.buttons.discard')}</Button>
                    </Box>
                  ) : !isCaptureTextConfirmed && (
                    <Box display="flex" justifyContent="flex-end" gap={2}>
                      <Button
                        variant="contained"
                        color="error"
                        onClick={() => handleTextStepDelete(step.id)}
                      >
                        {t('right_panel.buttons.delete')}
                      </Button>
                    </Box>
                  )}
                </>
              )}
            {step.type === 'screenshot' && (
              <Box display="flex" alignItems="center">
                <DocumentScannerIcon sx={{ mr: 1 }} />
                <Typography>
                  {step.fullPage ?
                    t('right_panel.screenshot.display_fullpage') :
                    t('right_panel.screenshot.display_visible')}
                </Typography>
              </Box>
            )}
            {step.type === 'list' && (
              Object.entries(step.fields).length === 0 ? (
                <Typography>{t('right_panel.messages.list_empty')}</Typography>
              ) : (
                <>
                  <Typography>{t('right_panel.messages.list_selected')}</Typography>
                  {Object.entries(step.fields).map(([key, field]) => (
                    <Box key={key}>
                      <TextField
                        label={t('right_panel.fields.field_label')}
                        value={field.label || ''}
                        onChange={(e) => handleTextLabelChange(field.id, e.target.value, step.id, key)}
                        fullWidth
                        margin="normal"
                        InputProps={{
                          readOnly: confirmedListTextFields[field.id]?.[key],
                          startAdornment: (
                            <InputAdornment position="start">
                              <EditIcon />
                            </InputAdornment>
                          )
                        }}
                      />
                      <TextField
                        label={t('right_panel.fields.field_data')}
                        value={field.data || ''}
                        fullWidth
                        margin="normal"
                        InputProps={{
                          readOnly: true,
                          startAdornment: (
                            <InputAdornment position="start">
                              <TextFieldsIcon />
                            </InputAdornment>
                          )
                        }}
                      />
                      {!confirmedListTextFields[step.id]?.[key] && (
                        <Box display="flex" justifyContent="space-between" gap={2}>
                          <Button
                            variant="contained"
                            onClick={() => handleListTextFieldConfirm(step.id, key)}
                            disabled={!field.label?.trim()}
                          >
                            {t('right_panel.buttons.confirm')}
                          </Button>
                          <Button
                            variant="contained"
                            color="error"
                            onClick={() => handleListTextFieldDiscard(step.id, key)}
                          >
                            {t('right_panel.buttons.discard')}
                          </Button>
                        </Box>
                      )}
                    </Box>
                  ))}
                </>
              )
            )}
          </Box>
        ))}
      </Box>
>>>>>>> 25b8b572
    </Paper>
  );
};<|MERGE_RESOLUTION|>--- conflicted
+++ resolved
@@ -785,8 +785,6 @@
           </Box>
         )}
       </Box>
-<<<<<<< HEAD
-=======
       
       <Box>
         {browserSteps.map(step => (
@@ -917,7 +915,6 @@
           </Box>
         ))}
       </Box>
->>>>>>> 25b8b572
     </Paper>
   );
 };