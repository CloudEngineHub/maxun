import * as React from 'react';
import { useCallback, useEffect, useMemo, useState } from "react";
import { useTranslation } from 'react-i18next';
import Paper from '@mui/material/Paper';
import Table from '@mui/material/Table';
import TableBody from '@mui/material/TableBody';
import TableCell from '@mui/material/TableCell';
import TableContainer from '@mui/material/TableContainer';
import TableHead from '@mui/material/TableHead';
import TablePagination from '@mui/material/TablePagination';
import TableRow from '@mui/material/TableRow';
import { Accordion, AccordionSummary, AccordionDetails, Typography, Box, TextField, Tooltip, CircularProgress } from '@mui/material';
import ExpandMoreIcon from '@mui/icons-material/ExpandMore';
import SearchIcon from '@mui/icons-material/Search';
import { useLocation, useNavigate } from 'react-router-dom';
import { useGlobalInfoStore } from "../../context/globalInfo";
import { getStoredRuns } from "../../api/storage";
import { RunSettings } from "./RunSettings";
import { CollapsibleRow } from "./ColapsibleRow";
import { ArrowDownward, ArrowUpward, UnfoldMore } from '@mui/icons-material';

export const columns: readonly Column[] = [
  { id: 'runStatus', label: 'Status', minWidth: 80 },
  { id: 'name', label: 'Name', minWidth: 80 },
  { id: 'startedAt', label: 'Started At', minWidth: 80 },
  { id: 'finishedAt', label: 'Finished At', minWidth: 80 },
  { id: 'settings', label: 'Settings', minWidth: 80 },
  { id: 'delete', label: 'Delete', minWidth: 80 },
];

type SortDirection = 'asc' | 'desc' | 'none';

interface AccordionSortConfig {
  [robotMetaId: string]: {
    field: keyof Data | null;
    direction: SortDirection;
  };
}

interface Column {
  id: 'runStatus' | 'name' | 'startedAt' | 'finishedAt' | 'delete' | 'settings';
  label: string;
  minWidth?: number;
  align?: 'right';
  format?: (value: string) => string;
}

export interface Data {
  id: number;
  status: string;
  name: string;
  startedAt: string;
  finishedAt: string;
  runByUserId?: string;
  runByScheduleId?: string;
  browserId: string;
  runByAPI?: boolean;
  log: string;
  runId: string;
  robotId: string;
  robotMetaId: string;
  interpreterSettings: RunSettings;
  serializableOutput: any;
  binaryOutput: any;
}

interface RunsTableProps {
  currentInterpretationLog: string;
  abortRunHandler: (runId: string, robotName: string, browserId: string) => void;
  runId: string;
  runningRecordingName: string;
}

interface PaginationState {
  [robotMetaId: string]: {
    page: number;
    rowsPerPage: number;
  };
}

export const RunsTable: React.FC<RunsTableProps> = ({
  currentInterpretationLog,
  abortRunHandler,
  runId,
  runningRecordingName
}) => {
  const { t } = useTranslation();
  const navigate = useNavigate();
  const location = useLocation();

  const getUrlParams = () => {
    const match = location.pathname.match(/\/runs\/([^\/]+)(?:\/run\/([^\/]+))?/);
    return {
      robotMetaId: match?.[1] || null,
      urlRunId: match?.[2] || null
    };
  };

  const { robotMetaId: urlRobotMetaId, urlRunId } = getUrlParams();

  const isAccordionExpanded = useCallback((currentRobotMetaId: string) => {
    return currentRobotMetaId === urlRobotMetaId;
  }, [urlRobotMetaId]);

  const [accordionPage, setAccordionPage] = useState(0);
  const [accordionsPerPage, setAccordionsPerPage] = useState(10);
  const [accordionSortConfigs, setAccordionSortConfigs] = useState<AccordionSortConfig>({});

  const handleSort = useCallback((columnId: keyof Data, robotMetaId: string) => {
    setAccordionSortConfigs(prevConfigs => {
      const currentConfig = prevConfigs[robotMetaId] || { field: null, direction: 'none' };
      const newDirection: SortDirection = 
        currentConfig.field !== columnId ? 'asc' :
        currentConfig.direction === 'none' ? 'asc' :
        currentConfig.direction === 'asc' ? 'desc' : 'none';

      return {
        ...prevConfigs,
        [robotMetaId]: {
          field: newDirection === 'none' ? null : columnId,
          direction: newDirection,
        }
      };
    });
  }, []);

  const translatedColumns = useMemo(() => 
    columns.map(column => ({
      ...column,
      label: t(`runstable.${column.id}`, column.label)
    })),
    [t]
  );

  const [rows, setRows] = useState<Data[]>([]);
  const [searchTerm, setSearchTerm] = useState('');
<<<<<<< HEAD
  const [isFetching, setIsFetching] = useState(true);
=======
  const [isLoading, setIsLoading] = useState(true);
>>>>>>> d0e1c9b8

  const [paginationStates, setPaginationStates] = useState<PaginationState>({});
  const [expandedRows, setExpandedRows] = useState<Set<string>>(new Set());
  const [expandedAccordions, setExpandedAccordions] = useState<Set<string>>(new Set());

  const { notify, rerenderRuns, setRerenderRuns } = useGlobalInfoStore();

  const handleAccordionChange = useCallback((robotMetaId: string, isExpanded: boolean) => {
    setExpandedAccordions(prev => {
      const newSet = new Set(prev);
      if (isExpanded) {
        newSet.add(robotMetaId);
      } else {
        newSet.delete(robotMetaId);
      }
      return newSet;
    });
    
    navigate(isExpanded ? `/runs/${robotMetaId}` : '/runs');
  }, [navigate]);

  const handleRowExpand = useCallback((runId: string, robotMetaId: string, shouldExpand: boolean) => {
    setExpandedRows(prev => {
      const newSet = new Set(prev);
      if (shouldExpand) {
        newSet.add(runId);
      } else {
        newSet.delete(runId);
      }
      return newSet;
    });
    
    // Update URL navigation
    navigate(
      shouldExpand 
        ? `/runs/${robotMetaId}/run/${runId}`
        : `/runs/${robotMetaId}`
    );
  }, [navigate]);

  // Sync expandedRows and expandedAccordions with URL params
  useEffect(() => {
    if (urlRunId) {
      setExpandedRows(prev => {
        const newSet = new Set(prev);
        newSet.add(urlRunId);
        return newSet;
      });
    }
    
    if (urlRobotMetaId) {
      setExpandedAccordions(prev => {
        const newSet = new Set(prev);
        newSet.add(urlRobotMetaId);
        return newSet;
      });
    }
  }, [urlRunId, urlRobotMetaId]);

  // Auto-expand currently running robot (but allow manual collapse)
  useEffect(() => {
    if (runId && runningRecordingName) {
      const currentRunningRow = rows.find(row => 
        row.runId === runId && row.name === runningRecordingName
      );
      
      if (currentRunningRow) {
        setExpandedRows(prev => {
          const newSet = new Set(prev);
          newSet.add(currentRunningRow.runId);
          return newSet;
        });
      }
    }
  }, [runId, runningRecordingName, rows]);

  const handleAccordionPageChange = useCallback((event: unknown, newPage: number) => {
    setAccordionPage(newPage);
  }, []);
  
  const handleAccordionsPerPageChange = useCallback((event: React.ChangeEvent<HTMLInputElement>) => {
    setAccordionsPerPage(+event.target.value);
    setAccordionPage(0); 
  }, []);

  const handleChangePage = useCallback((robotMetaId: string, newPage: number) => {
    setPaginationStates(prev => ({
      ...prev,
      [robotMetaId]: {
        ...prev[robotMetaId],
        page: newPage
      }
    }));
  }, []);

  const handleChangeRowsPerPage = useCallback((robotMetaId: string, newRowsPerPage: number) => {
    setPaginationStates(prev => ({
      ...prev,
      [robotMetaId]: {
        page: 0, // Reset to first page when changing rows per page
        rowsPerPage: newRowsPerPage
      }
    }));
  }, []);

  const getPaginationState = useCallback((robotMetaId: string) => {
    const defaultState = { page: 0, rowsPerPage: 10 };
    
    if (!paginationStates[robotMetaId]) {
      setTimeout(() => {
        setPaginationStates(prev => ({
          ...prev,
          [robotMetaId]: defaultState
        }));
      }, 0);
      return defaultState;
    }
    return paginationStates[robotMetaId];
  }, [paginationStates]);

  const debouncedSearch = useCallback((fn: Function, delay: number) => {
    let timeoutId: NodeJS.Timeout;
    return (...args: any[]) => {
      clearTimeout(timeoutId);
      timeoutId = setTimeout(() => fn(...args), delay);
    };
  }, []);

  const handleSearchChange = useCallback((event: React.ChangeEvent<HTMLInputElement>) => {
    const debouncedSetSearch = debouncedSearch((value: string) => {
      setSearchTerm(value);
      setAccordionPage(0);
      setPaginationStates(prev => {
        const reset = Object.keys(prev).reduce((acc, robotId) => ({
          ...acc,
          [robotId]: { ...prev[robotId], page: 0 }
        }), {});
        return reset;
      });
    }, 300);
    debouncedSetSearch(event.target.value);
  }, [debouncedSearch]);

  const fetchRuns = useCallback(async () => {
    try {
      const runs = await getStoredRuns();
      if (runs) {
        const parsedRows: Data[] = runs.map((run: any, index: number) => ({
          id: index,
          ...run,
        }));
        setRows(parsedRows);
      } else {
        notify('error', t('runstable.notifications.no_runs'));
      }
    } catch (error) {
      notify('error', t('runstable.notifications.fetch_error'));
    } finally {
<<<<<<< HEAD
      setIsFetching(false);
=======
      setIsLoading(false);
>>>>>>> d0e1c9b8
    }
  }, [notify, t]);

  useEffect(() => {
    let mounted = true;

    if (rows.length === 0 || rerenderRuns) {
<<<<<<< HEAD
      setIsFetching(true);
=======
      setIsLoading(true);
>>>>>>> d0e1c9b8
      fetchRuns().then(() => {
        if (mounted) {
          setRerenderRuns(false);
        }
      });
    }

    return () => {
      mounted = false;
    };
  }, [rerenderRuns, rows.length, setRerenderRuns, fetchRuns]);

  const handleDelete = useCallback(() => {
    setRows([]);
    notify('success', t('runstable.notifications.delete_success'));
    fetchRuns();
  }, [notify, t, fetchRuns]);

  // Filter rows based on search term
  const filteredRows = useMemo(() => {
    let result = rows.filter((row) =>
      row.name.toLowerCase().includes(searchTerm.toLowerCase())
    );
    return result;
  }, [rows, searchTerm]);

  const parseDateString = (dateStr: string): Date => {
    try {
      if (dateStr.includes('PM') || dateStr.includes('AM')) {
        return new Date(dateStr);
      }
      
      return new Date(dateStr.replace(/(\d+)\/(\d+)\//, '$2/$1/'))
    } catch {
      return new Date(0);
    }
  };

  const groupedRows = useMemo(() => {
    const groupedData = filteredRows.reduce((acc, row) => {
      if (!acc[row.robotMetaId]) {
        acc[row.robotMetaId] = [];
      }
      acc[row.robotMetaId].push(row);
      return acc;
    }, {} as Record<string, Data[]>);
  
    Object.keys(groupedData).forEach(robotId => {
      groupedData[robotId].sort((a, b) => 
        parseDateString(b.startedAt).getTime() - parseDateString(a.startedAt).getTime()
      );
    });
  
    const robotEntries = Object.entries(groupedData).map(([robotId, runs]) => ({
      robotId,
      runs,
      latestRunDate: parseDateString(runs[0].startedAt).getTime()
    }));
  
    robotEntries.sort((a, b) => b.latestRunDate - a.latestRunDate);
  
    return robotEntries.reduce((acc, { robotId, runs }) => {
      acc[robotId] = runs;
      return acc;
    }, {} as Record<string, Data[]>);
  }, [filteredRows]);

  const renderTableRows = useCallback((data: Data[], robotMetaId: string) => {
    const { page, rowsPerPage } = getPaginationState(robotMetaId);
    const start = page * rowsPerPage;
    const end = start + rowsPerPage;

    let sortedData = [...data];
    const sortConfig = accordionSortConfigs[robotMetaId];
    
    if (sortConfig?.field === 'startedAt' || sortConfig?.field === 'finishedAt') {
      if (sortConfig.direction !== 'none') {
        sortedData.sort((a, b) => {
          const dateA = parseDateString(a[sortConfig.field!]);
          const dateB = parseDateString(b[sortConfig.field!]);
          
          return sortConfig.direction === 'asc' 
            ? dateA.getTime() - dateB.getTime() 
            : dateB.getTime() - dateA.getTime();
        });
      }
    }
    
    return sortedData
      .slice(start, end)
      .map((row) => (
        <CollapsibleRow
          key={`row-${row.id}`}
          row={row}
          handleDelete={handleDelete}
          isOpen={expandedRows.has(row.runId)}
          onToggleExpanded={(shouldExpand) => handleRowExpand(row.runId, row.robotMetaId, shouldExpand)}
          currentLog={currentInterpretationLog}
          abortRunHandler={abortRunHandler}
          runningRecordingName={runningRecordingName}
          urlRunId={urlRunId}
        />
      ));
  }, [getPaginationState, accordionSortConfigs, expandedRows, handleRowExpand, handleDelete, currentInterpretationLog, abortRunHandler, runningRecordingName, urlRunId]);

  const renderSortIcon = useCallback((column: Column, robotMetaId: string) => {
    const sortConfig = accordionSortConfigs[robotMetaId];
    if (column.id !== 'startedAt' && column.id !== 'finishedAt') return null;

    if (sortConfig?.field !== column.id) {
      return (
        <UnfoldMore 
          fontSize="small" 
          sx={{ 
            opacity: 0.3,
            transition: 'opacity 0.2s',
            '.MuiTableCell-root:hover &': {
              opacity: 1
            }
          }} 
        />
      );
    }

    return sortConfig.direction === 'asc' 
      ? <ArrowUpward fontSize="small" />
      : sortConfig.direction === 'desc'
        ? <ArrowDownward fontSize="small" />
        : <UnfoldMore fontSize="small" />;
  }, [accordionSortConfigs]);

  return (
    <React.Fragment>
      <Box display="flex" justifyContent="space-between" alignItems="center" mb={2}>
        <Typography variant="h6" component="h2">
          {t('runstable.runs', 'Runs')}
        </Typography>
        <TextField
          size="small"
          placeholder={t('runstable.search', 'Search runs...')}
          onChange={handleSearchChange}
          InputProps={{
            startAdornment: <SearchIcon sx={{ color: 'action.active', mr: 1 }} />
          }}
          sx={{ width: '250px' }}
        />
      </Box>

<<<<<<< HEAD
      {isFetching ? (
=======
      {isLoading? (
>>>>>>> d0e1c9b8
        <Box
          display="flex"
          justifyContent="center"
          alignItems="center"
          sx={{ 
            minHeight: '60vh',
            width: '100%'
          }}
        >
          <CircularProgress size={60} />
        </Box>
      ) : Object.keys(groupedRows).length === 0 ? (
        <Box
          display="flex"
          flexDirection="column"
          alignItems="center"
          justifyContent="center"
          sx={{ 
            minHeight: 300, 
            textAlign: 'center',
            color: 'text.secondary' 
          }}
        >
          <Typography variant="h6" gutterBottom>
            {searchTerm ? t('runstable.placeholder.search') : t('runstable.placeholder.title')}
          </Typography>
          <Typography variant="body2" color="text.secondary">
            {searchTerm 
              ? t('recordingtable.search_criteria')
              : t('runstable.placeholder.body')
            }
          </Typography>
        </Box>
      ) : (
        <>
          <TableContainer component={Paper} sx={{ width: '100%', overflow: 'hidden' }}>
<<<<<<< HEAD
        {Object.entries(groupedRows)
          .slice(
            accordionPage * accordionsPerPage,
            accordionPage * accordionsPerPage + accordionsPerPage
          )
          .map(([robotMetaId, data]) => (
            <Accordion 
              key={robotMetaId}
              expanded={expandedAccordions.has(robotMetaId)}
              onChange={(event, isExpanded) => handleAccordionChange(robotMetaId, isExpanded)}
              TransitionProps={{ unmountOnExit: true }} // Optimize accordion rendering
            >
              <AccordionSummary expandIcon={<ExpandMoreIcon />}>
                <Typography variant="h6">{data[data.length - 1].name}</Typography>
              </AccordionSummary>
              <AccordionDetails>
                <Table stickyHeader aria-label="sticky table">
                  <TableHead>
                    <TableRow>
                      <TableCell />
                      {translatedColumns.map((column) => (
                        <TableCell
                          key={column.id}
                          align={column.align}
                          style={{ 
                            minWidth: column.minWidth,
                            cursor: column.id === 'startedAt' || column.id === 'finishedAt' ? 'pointer' : 'default'
                          }}
                          onClick={() => {
                            if (column.id === 'startedAt' || column.id === 'finishedAt') {
                              handleSort(column.id, robotMetaId);
                            }
                          }}
                        >
                          <Tooltip 
                            title={
                              (column.id === 'startedAt' || column.id === 'finishedAt')
                                ? t('runstable.sort_tooltip')
                                : ''
                            }
                          >
                            <Box sx={{ 
                              display: 'flex', 
                              alignItems: 'center', 
                              gap: 1,
                              '&:hover': {
                                '& .sort-icon': {
                                  opacity: 1
                                }
                              }
                            }}>
                              {column.label}
                              <Box className="sort-icon" sx={{ 
                                display: 'flex',
                                alignItems: 'center',
                                opacity: accordionSortConfigs[robotMetaId]?.field === column.id ? 1 : 0.3,
                                transition: 'opacity 0.2s'
                              }}>
                                {renderSortIcon(column, robotMetaId)}
                              </Box>
                            </Box>
                          </Tooltip>
                        </TableCell>
                      ))}
                    </TableRow>
                  </TableHead>
                  <TableBody>
                    {renderTableRows(data, robotMetaId)}
                  </TableBody>
                </Table>

                <TablePagination
                  component="div"
                  count={data.length}
                  rowsPerPage={getPaginationState(robotMetaId).rowsPerPage}
                  page={getPaginationState(robotMetaId).page}
                  onPageChange={(_, newPage) => handleChangePage(robotMetaId, newPage)}
                  onRowsPerPageChange={(event) => 
                    handleChangeRowsPerPage(robotMetaId, +event.target.value)
                  }
                  rowsPerPageOptions={[10, 25, 50, 100]}
                />
              </AccordionDetails>
            </Accordion>
          ))}
      </TableContainer>
=======
            {Object.entries(groupedRows)
              .slice(
                accordionPage * accordionsPerPage,
                accordionPage * accordionsPerPage + accordionsPerPage
              )
              .map(([robotMetaId, data]) => (
                <Accordion 
                  key={robotMetaId} 
                  onChange={(event, isExpanded) => handleAccordionChange(robotMetaId, isExpanded)}
                  TransitionProps={{ unmountOnExit: true }} // Optimize accordion rendering
                >
                  <AccordionSummary expandIcon={<ExpandMoreIcon />}>
                    <Typography variant="h6">{data[0].name}</Typography>
                  </AccordionSummary>
                  <AccordionDetails>
                    <Table stickyHeader aria-label="sticky table">
                      <TableHead>
                        <TableRow>
                          <TableCell />
                          {translatedColumns.map((column) => (
                            <TableCell
                              key={column.id}
                              align={column.align}
                              style={{ 
                                minWidth: column.minWidth,
                                cursor: column.id === 'startedAt' || column.id === 'finishedAt' ? 'pointer' : 'default'
                              }}
                              onClick={() => {
                                if (column.id === 'startedAt' || column.id === 'finishedAt') {
                                  handleSort(column.id, robotMetaId);
                                }
                              }}
                            >
                              <Tooltip 
                                title={
                                  (column.id === 'startedAt' || column.id === 'finishedAt')
                                    ? t('runstable.sort_tooltip')
                                    : ''
                                }
                              >
                                <Box sx={{ 
                                  display: 'flex', 
                                  alignItems: 'center', 
                                  gap: 1,
                                  '&:hover': {
                                    '& .sort-icon': {
                                      opacity: 1
                                    }
                                  }
                                }}>
                                  {column.label}
                                  <Box className="sort-icon" sx={{ 
                                    display: 'flex',
                                    alignItems: 'center',
                                    opacity: accordionSortConfigs[robotMetaId]?.field === column.id ? 1 : 0.3,
                                    transition: 'opacity 0.2s'
                                  }}>
                                    {renderSortIcon(column, robotMetaId)}
                                  </Box>
                                </Box>
                              </Tooltip>
                            </TableCell>
                          ))}
                        </TableRow>
                      </TableHead>
                      <TableBody>
                        {renderTableRows(data, robotMetaId)}
                      </TableBody>
                    </Table>

                    <TablePagination
                      component="div"
                      count={data.length}
                      rowsPerPage={getPaginationState(robotMetaId).rowsPerPage}
                      page={getPaginationState(robotMetaId).page}
                      onPageChange={(_, newPage) => handleChangePage(robotMetaId, newPage)}
                      onRowsPerPageChange={(event) => 
                        handleChangeRowsPerPage(robotMetaId, +event.target.value)
                      }
                      rowsPerPageOptions={[10, 25, 50, 100]}
                    />
                  </AccordionDetails>
                </Accordion>
              ))}
          </TableContainer>
>>>>>>> d0e1c9b8

          <TablePagination
            component="div"
            count={Object.keys(groupedRows).length}
            page={accordionPage}
            rowsPerPage={accordionsPerPage}
            onPageChange={handleAccordionPageChange}
            onRowsPerPageChange={handleAccordionsPerPageChange}
            rowsPerPageOptions={[10, 25, 50, 100]}
          />
        </>
      )}
    </React.Fragment>
  );
};<|MERGE_RESOLUTION|>--- conflicted
+++ resolved
@@ -134,11 +134,7 @@
 
   const [rows, setRows] = useState<Data[]>([]);
   const [searchTerm, setSearchTerm] = useState('');
-<<<<<<< HEAD
   const [isFetching, setIsFetching] = useState(true);
-=======
-  const [isLoading, setIsLoading] = useState(true);
->>>>>>> d0e1c9b8
 
   const [paginationStates, setPaginationStates] = useState<PaginationState>({});
   const [expandedRows, setExpandedRows] = useState<Set<string>>(new Set());
@@ -297,11 +293,7 @@
     } catch (error) {
       notify('error', t('runstable.notifications.fetch_error'));
     } finally {
-<<<<<<< HEAD
       setIsFetching(false);
-=======
-      setIsLoading(false);
->>>>>>> d0e1c9b8
     }
   }, [notify, t]);
 
@@ -309,11 +301,7 @@
     let mounted = true;
 
     if (rows.length === 0 || rerenderRuns) {
-<<<<<<< HEAD
       setIsFetching(true);
-=======
-      setIsLoading(true);
->>>>>>> d0e1c9b8
       fetchRuns().then(() => {
         if (mounted) {
           setRerenderRuns(false);
@@ -462,11 +450,7 @@
         />
       </Box>
 
-<<<<<<< HEAD
       {isFetching ? (
-=======
-      {isLoading? (
->>>>>>> d0e1c9b8
         <Box
           display="flex"
           justifyContent="center"
@@ -503,94 +487,6 @@
       ) : (
         <>
           <TableContainer component={Paper} sx={{ width: '100%', overflow: 'hidden' }}>
-<<<<<<< HEAD
-        {Object.entries(groupedRows)
-          .slice(
-            accordionPage * accordionsPerPage,
-            accordionPage * accordionsPerPage + accordionsPerPage
-          )
-          .map(([robotMetaId, data]) => (
-            <Accordion 
-              key={robotMetaId}
-              expanded={expandedAccordions.has(robotMetaId)}
-              onChange={(event, isExpanded) => handleAccordionChange(robotMetaId, isExpanded)}
-              TransitionProps={{ unmountOnExit: true }} // Optimize accordion rendering
-            >
-              <AccordionSummary expandIcon={<ExpandMoreIcon />}>
-                <Typography variant="h6">{data[data.length - 1].name}</Typography>
-              </AccordionSummary>
-              <AccordionDetails>
-                <Table stickyHeader aria-label="sticky table">
-                  <TableHead>
-                    <TableRow>
-                      <TableCell />
-                      {translatedColumns.map((column) => (
-                        <TableCell
-                          key={column.id}
-                          align={column.align}
-                          style={{ 
-                            minWidth: column.minWidth,
-                            cursor: column.id === 'startedAt' || column.id === 'finishedAt' ? 'pointer' : 'default'
-                          }}
-                          onClick={() => {
-                            if (column.id === 'startedAt' || column.id === 'finishedAt') {
-                              handleSort(column.id, robotMetaId);
-                            }
-                          }}
-                        >
-                          <Tooltip 
-                            title={
-                              (column.id === 'startedAt' || column.id === 'finishedAt')
-                                ? t('runstable.sort_tooltip')
-                                : ''
-                            }
-                          >
-                            <Box sx={{ 
-                              display: 'flex', 
-                              alignItems: 'center', 
-                              gap: 1,
-                              '&:hover': {
-                                '& .sort-icon': {
-                                  opacity: 1
-                                }
-                              }
-                            }}>
-                              {column.label}
-                              <Box className="sort-icon" sx={{ 
-                                display: 'flex',
-                                alignItems: 'center',
-                                opacity: accordionSortConfigs[robotMetaId]?.field === column.id ? 1 : 0.3,
-                                transition: 'opacity 0.2s'
-                              }}>
-                                {renderSortIcon(column, robotMetaId)}
-                              </Box>
-                            </Box>
-                          </Tooltip>
-                        </TableCell>
-                      ))}
-                    </TableRow>
-                  </TableHead>
-                  <TableBody>
-                    {renderTableRows(data, robotMetaId)}
-                  </TableBody>
-                </Table>
-
-                <TablePagination
-                  component="div"
-                  count={data.length}
-                  rowsPerPage={getPaginationState(robotMetaId).rowsPerPage}
-                  page={getPaginationState(robotMetaId).page}
-                  onPageChange={(_, newPage) => handleChangePage(robotMetaId, newPage)}
-                  onRowsPerPageChange={(event) => 
-                    handleChangeRowsPerPage(robotMetaId, +event.target.value)
-                  }
-                  rowsPerPageOptions={[10, 25, 50, 100]}
-                />
-              </AccordionDetails>
-            </Accordion>
-          ))}
-      </TableContainer>
-=======
             {Object.entries(groupedRows)
               .slice(
                 accordionPage * accordionsPerPage,
@@ -598,12 +494,13 @@
               )
               .map(([robotMetaId, data]) => (
                 <Accordion 
-                  key={robotMetaId} 
+                  key={robotMetaId}
+                  expanded={expandedAccordions.has(robotMetaId)}
                   onChange={(event, isExpanded) => handleAccordionChange(robotMetaId, isExpanded)}
                   TransitionProps={{ unmountOnExit: true }} // Optimize accordion rendering
                 >
                   <AccordionSummary expandIcon={<ExpandMoreIcon />}>
-                    <Typography variant="h6">{data[0].name}</Typography>
+                    <Typography variant="h6">{data[data.length - 1].name}</Typography>
                   </AccordionSummary>
                   <AccordionDetails>
                     <Table stickyHeader aria-label="sticky table">
@@ -676,7 +573,6 @@
                 </Accordion>
               ))}
           </TableContainer>
->>>>>>> d0e1c9b8
 
           <TablePagination
             component="div"
