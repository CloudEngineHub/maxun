import React, { useCallback, useContext, useEffect, useState } from 'react';
import { useSocketStore } from '../../context/socket';
import { Button } from '@mui/material';
import Canvas from "../recorder/canvas";
import { Highlighter } from "../recorder/Highlighter";
import { GenericModal } from '../ui/GenericModal';
import { useActionContext } from '../../context/browserActions';
import { useBrowserSteps, TextStep } from '../../context/browserSteps';
import { useGlobalInfoStore } from '../../context/globalInfo';
import { useTranslation } from 'react-i18next';
import { AuthContext } from '../../context/auth';

interface ElementInfo {
    tagName: string;
    hasOnlyText?: boolean;
    isIframeContent?: boolean;
    isShadowRoot?: boolean;
    innerText?: string;
    url?: string;
    imageUrl?: string;
    attributes?: Record<string, string>;
    innerHTML?: string;
    outerHTML?: string;
}

interface AttributeOption {
    label: string;
    value: string;
}

interface ScreencastData {
    image: string;
    userId: string;
}


const getAttributeOptions = (tagName: string, elementInfo: ElementInfo | null): AttributeOption[] => {
    if (!elementInfo) return [];
    switch (tagName.toLowerCase()) {
        case 'a':
            const anchorOptions: AttributeOption[] = [];
            if (elementInfo.innerText) {
                anchorOptions.push({ label: `Text: ${elementInfo.innerText}`, value: 'innerText' });
            }
            if (elementInfo.url) {
                anchorOptions.push({ label: `URL: ${elementInfo.url}`, value: 'href' });
            }
            return anchorOptions;
        case 'img':
            const imgOptions: AttributeOption[] = [];
            if (elementInfo.innerText) {
                imgOptions.push({ label: `Alt Text: ${elementInfo.innerText}`, value: 'alt' });
            }
            if (elementInfo.imageUrl) {
                imgOptions.push({ label: `Image URL: ${elementInfo.imageUrl}`, value: 'src' });
            }
            return imgOptions;
        default:
            return [{ label: `Text: ${elementInfo.innerText}`, value: 'innerText' }];
    }
};

export const BrowserWindow = () => {
    const { t } = useTranslation();
    const [canvasRef, setCanvasReference] = useState<React.RefObject<HTMLCanvasElement> | undefined>(undefined);
    const [screenShot, setScreenShot] = useState<string>("");
    const [highlighterData, setHighlighterData] = useState<{ rect: DOMRect, selector: string, elementInfo: ElementInfo | null, childSelectors?: string[] } | null>(null);
    const [showAttributeModal, setShowAttributeModal] = useState(false);
    const [attributeOptions, setAttributeOptions] = useState<AttributeOption[]>([]);
    const [selectedElement, setSelectedElement] = useState<{ selector: string, info: ElementInfo | null } | null>(null);
    const [currentListId, setCurrentListId] = useState<number | null>(null);

    const [listSelector, setListSelector] = useState<string | null>(null);
    const [fields, setFields] = useState<Record<string, TextStep>>({});
    const [paginationSelector, setPaginationSelector] = useState<string>('');

    const { socket } = useSocketStore();
    const { notify } = useGlobalInfoStore();
    const { getText, getList, paginationMode, paginationType, limitMode, captureStage } = useActionContext();
    const { addTextStep, addListStep } = useBrowserSteps();

<<<<<<< HEAD
    useEffect(() => {
        if (listSelector) {
          window.sessionStorage.setItem('recordingListSelector', listSelector);
        }
    }, [listSelector]);

    useEffect(() => {
        const storedListSelector = window.sessionStorage.getItem('recordingListSelector');
        
        // Only restore state if it exists in sessionStorage
        if (storedListSelector && !listSelector) {
          setListSelector(storedListSelector);
        }
    }, []);
=======
    const { state } = useContext(AuthContext);
    const { user } = state; 
>>>>>>> d85c164e

    const onMouseMove = (e: MouseEvent) => {
        if (canvasRef && canvasRef.current && highlighterData) {
            const canvasRect = canvasRef.current.getBoundingClientRect();
            // mousemove outside the browser window
            if (
                e.pageX < canvasRect.left
                || e.pageX > canvasRect.right
                || e.pageY < canvasRect.top
                || e.pageY > canvasRect.bottom
            ) {
                setHighlighterData(null);
            }
        }
    };

    const resetListState = useCallback(() => {
        setListSelector(null);
        setFields({});
        setCurrentListId(null);
    }, []);

    useEffect(() => {
        if (!getList) {
            resetListState();
        }
    }, [getList, resetListState]);

    const screencastHandler = useCallback((data: string | ScreencastData) => {
        if (typeof data === 'string') {
            setScreenShot(data);
        } else if (data && typeof data === 'object' && 'image' in data) {
            if (!data.userId || data.userId === user?.id) {
                setScreenShot(data.image);
            }
        }
    }, [screenShot, user?.id]);

    useEffect(() => {
        if (socket) {
            socket.on("screencast", screencastHandler);
        }
        if (canvasRef?.current) {
            drawImage(screenShot, canvasRef.current);
        } else {
            console.log('Canvas is not initialized');
        }
        return () => {
            socket?.off("screencast", screencastHandler);
        }
    }, [screenShot, canvasRef, socket, screencastHandler]);

    const highlighterHandler = useCallback((data: { rect: DOMRect, selector: string, elementInfo: ElementInfo | null, childSelectors?: string[] }) => {
        if (getList === true) {
            if (listSelector) {
                socket?.emit('listSelector', { selector: listSelector });
                const hasValidChildSelectors = Array.isArray(data.childSelectors) && data.childSelectors.length > 0;

                if (limitMode) {
                    setHighlighterData(null);
                } else if (paginationMode) {
                    // Only set highlighterData if type is not empty, 'none', 'scrollDown', or 'scrollUp'
                    if (paginationType !== '' && !['none', 'scrollDown', 'scrollUp'].includes(paginationType)) {
                        setHighlighterData(data);
                    } else {
                        setHighlighterData(null);
                    }
                } else if (data.childSelectors && data.childSelectors.includes(data.selector)) {
                    // Highlight only valid child elements within the listSelector
                    setHighlighterData(data);
                } else if (data.elementInfo?.isIframeContent && data.childSelectors) {
                    // Handle pure iframe elements - similar to previous shadow DOM logic but using iframe syntax
                    // Check if the selector matches any iframe child selectors
                    const isIframeChild = data.childSelectors.some(childSelector =>
                        data.selector.includes(':>>') && // Iframe uses :>> for traversal
                        childSelector.split(':>>').some(part =>
                            data.selector.includes(part.trim())
                        )
                    );
                    setHighlighterData(isIframeChild ? data : null);
                } else if (data.selector.includes(':>>') && hasValidChildSelectors) {
                    // Handle mixed DOM cases with iframes
                    // Split the selector into parts and check each against child selectors
                    const selectorParts = data.selector.split(':>>').map(part => part.trim());
                    const isValidMixedSelector = selectorParts.some(part =>
                        // We know data.childSelectors is defined due to hasValidChildSelectors check
                        data.childSelectors!.some(childSelector =>
                            childSelector.includes(part)
                        )
                    );
                    setHighlighterData(isValidMixedSelector ? data : null);
                } else if (data.elementInfo?.isShadowRoot && data.childSelectors) {
                    // New case: Handle pure Shadow DOM elements
                    // Check if the selector matches any shadow root child selectors
                    const isShadowChild = data.childSelectors.some(childSelector =>
                        data.selector.includes('>>') && // Shadow DOM uses >> for piercing
                        childSelector.split('>>').some(part =>
                            data.selector.includes(part.trim())
                        )
                    );
                    setHighlighterData(isShadowChild ? data : null);
                } else if (data.selector.includes('>>') && hasValidChildSelectors) {
                    // New case: Handle mixed DOM cases
                    // Split the selector into parts and check each against child selectors
                    const selectorParts = data.selector.split('>>').map(part => part.trim());
                    const isValidMixedSelector = selectorParts.some(part =>
                        // Now we know data.childSelectors is defined
                        data.childSelectors!.some(childSelector =>
                            childSelector.includes(part)
                        )
                    );
                    setHighlighterData(isValidMixedSelector ? data : null);
                } else {
                    // if !valid child in normal mode, clear the highlighter
                    setHighlighterData(null);
                }
            } else {
                // Set highlighterData for the initial listSelector selection
                setHighlighterData(data);
            }
        } else {
            // For non-list steps
            setHighlighterData(data);
        }
    }, [highlighterData, getList, socket, listSelector, paginationMode, paginationType, captureStage]);


    useEffect(() => {
        document.addEventListener('mousemove', onMouseMove, false);
        if (socket) {
          socket.off("highlighter", highlighterHandler);
          
          socket.on("highlighter", highlighterHandler);
        }
        return () => {
          document.removeEventListener('mousemove', onMouseMove);
          if (socket) {
            socket.off("highlighter", highlighterHandler);
          }
        };
    }, [socket, highlighterHandler, onMouseMove, getList, listSelector]);

    useEffect(() => {
        if (socket && listSelector) {
          console.log('Syncing list selector with server:', listSelector);
          socket.emit('setGetList', { getList: true });
          socket.emit('listSelector', { selector: listSelector });
        }
    }, [socket, listSelector]);

    useEffect(() => {
        if (captureStage === 'initial' && listSelector) {
            socket?.emit('setGetList', { getList: true });
            socket?.emit('listSelector', { selector: listSelector });
        }
    }, [captureStage, listSelector, socket]);

    const handleClick = (e: React.MouseEvent<HTMLDivElement>) => {
        if (highlighterData && canvasRef?.current) {
            const canvasRect = canvasRef.current.getBoundingClientRect();
            const clickX = e.clientX - canvasRect.left;
            const clickY = e.clientY - canvasRect.top;

            const highlightRect = highlighterData.rect;
            if (
                clickX >= highlightRect.left &&
                clickX <= highlightRect.right &&
                clickY >= highlightRect.top &&
                clickY <= highlightRect.bottom
            ) {

                const options = getAttributeOptions(highlighterData.elementInfo?.tagName || '', highlighterData.elementInfo);

                if (getText === true) {
                    if (options.length === 1) {
                        // Directly use the available attribute if only one option is present
                        const attribute = options[0].value;
                        const data = attribute === 'href' ? highlighterData.elementInfo?.url || '' :
                            attribute === 'src' ? highlighterData.elementInfo?.imageUrl || '' :
                                highlighterData.elementInfo?.innerText || '';

                        addTextStep('', data, {
                            selector: highlighterData.selector,
                            tag: highlighterData.elementInfo?.tagName,
                            shadow: highlighterData.elementInfo?.isShadowRoot,
                            attribute
                        });
                    } else {
                        // Show the modal if there are multiple options
                        setAttributeOptions(options);
                        setSelectedElement({
                            selector: highlighterData.selector,
                            info: highlighterData.elementInfo,
                        });
                        setShowAttributeModal(true);
                    }
                }

                if (paginationMode && getList) {
                    // Only allow selection in pagination mode if type is not empty, 'scrollDown', or 'scrollUp'
                    if (paginationType !== '' && paginationType !== 'scrollDown' && paginationType !== 'scrollUp' && paginationType !== 'none') {
                        setPaginationSelector(highlighterData.selector);
                        notify(`info`, t('browser_window.attribute_modal.notifications.pagination_select_success'));
                        addListStep(listSelector!, fields, currentListId || 0, { type: paginationType, selector: highlighterData.selector });
                        socket?.emit('setPaginationMode', { pagination: false });
                    }
                    return;
                }

                if (getList === true && !listSelector) {
                    let cleanedSelector = highlighterData.selector;
                    if (cleanedSelector.includes('nth-child')) {
                        cleanedSelector = cleanedSelector.replace(/:nth-child\(\d+\)/g, '');
                    }

                    setListSelector(cleanedSelector);
                    notify(`info`, t('browser_window.attribute_modal.notifications.list_select_success'));
                    setCurrentListId(Date.now());
                    setFields({});
                } else if (getList === true && listSelector && currentListId) {
                    const attribute = options[0].value;
                    const data = attribute === 'href' ? highlighterData.elementInfo?.url || '' :
                        attribute === 'src' ? highlighterData.elementInfo?.imageUrl || '' :
                            highlighterData.elementInfo?.innerText || '';
                    // Add fields to the list
                    if (options.length === 1) {
                        const attribute = options[0].value;
                        let currentSelector = highlighterData.selector;

                        if (currentSelector.includes('>')) {
                            const [firstPart, ...restParts] = currentSelector.split('>').map(p => p.trim());
                            const listSelectorRightPart = listSelector.split('>').pop()?.trim().replace(/:nth-child\(\d+\)/g, '');

                            if (firstPart.includes('nth-child') && 
                                firstPart.replace(/:nth-child\(\d+\)/g, '') === listSelectorRightPart) {
                                currentSelector = `${firstPart.replace(/:nth-child\(\d+\)/g, '')} > ${restParts.join(' > ')}`;
                            }
                        }

                        const newField: TextStep = {
                            id: Date.now(),
                            type: 'text',
                            label: `Label ${Object.keys(fields).length + 1}`,
                            data: data,
                            selectorObj: {
                                selector: currentSelector,
                                tag: highlighterData.elementInfo?.tagName,
                                shadow: highlighterData.elementInfo?.isShadowRoot,
                                attribute
                            }
                        };

                        setFields(prevFields => {
                            const updatedFields = {
                                ...prevFields,
                                [newField.id]: newField
                            };
                            return updatedFields;
                        });

                        if (listSelector) {
                            addListStep(listSelector, { ...fields, [newField.id]: newField }, currentListId, { type: '', selector: paginationSelector });
                        }

                    } else {
                        setAttributeOptions(options);
                        setSelectedElement({
                            selector: highlighterData.selector,
                            info: highlighterData.elementInfo
                        });
                        setShowAttributeModal(true);
                    }
                }
            }
        }
    };

    const handleAttributeSelection = (attribute: string) => {
        if (selectedElement) {
            let data = '';
            switch (attribute) {
                case 'href':
                    data = selectedElement.info?.url || '';
                    break;
                case 'src':
                    data = selectedElement.info?.imageUrl || '';
                    break;
                default:
                    data = selectedElement.info?.innerText || '';
            }
            {
                if (getText === true) {
                    addTextStep('', data, {
                        selector: selectedElement.selector,
                        tag: selectedElement.info?.tagName,
                        shadow: selectedElement.info?.isShadowRoot,
                        attribute: attribute
                    });
                }
                if (getList === true && listSelector && currentListId) {
                    const newField: TextStep = {
                        id: Date.now(),
                        type: 'text',
                        label: `Label ${Object.keys(fields).length + 1}`,
                        data: data,
                        selectorObj: {
                            selector: selectedElement.selector,
                            tag: selectedElement.info?.tagName,
                            shadow: selectedElement.info?.isShadowRoot,
                            attribute: attribute
                        }
                    };

                    setFields(prevFields => {
                        const updatedFields = {
                            ...prevFields,
                            [newField.id]: newField
                        };
                        return updatedFields;
                    });

                    if (listSelector) {
                        addListStep(listSelector, { ...fields, [newField.id]: newField }, currentListId, { type: '', selector: paginationSelector });
                    }
                }
            }
        }
        setShowAttributeModal(false);
    };

    const resetPaginationSelector = useCallback(() => {
        setPaginationSelector('');
    }, []);

    useEffect(() => {
        if (!paginationMode) {
            resetPaginationSelector();
        }
    }, [paginationMode, resetPaginationSelector]);

    return (
        <div onClick={handleClick} style={{ width: '900px' }} id="browser-window">
            {
                getText === true || getList === true ? (
                    <GenericModal
                        isOpen={showAttributeModal}
                        onClose={() => { }}
                        canBeClosed={false}
                        modalStyle={modalStyle}
                    >
                        <div>
                            <h2>Select Attribute</h2>
                            <div style={{ display: 'flex', flexDirection: 'column', gap: '20px', marginTop: '30px' }}>
                                {attributeOptions.map((option) => (
                                    <Button
                                        variant="outlined"
                                        size="medium"
                                        key={option.value}
                                        onClick={() => handleAttributeSelection(option.value)}
                                        style={{
                                            justifyContent: 'flex-start',
                                            maxWidth: '80%',
                                            overflow: 'hidden',
                                            padding: '5px 10px',
                                        }}
                                        sx={{
                                            color: '#ff00c3 !important',
                                            borderColor: '#ff00c3 !important',
                                            backgroundColor: 'whitesmoke !important',
                                        }}
                                    >
                                        <span style={{
                                            display: 'block',
                                            whiteSpace: 'nowrap',
                                            overflow: 'hidden',
                                            textOverflow: 'ellipsis',
                                            maxWidth: '100%'
                                        }}>
                                            {option.label}
                                        </span>
                                    </Button>
                                ))}
                            </div>
                        </div>
                    </GenericModal>
                ) : null
            }
            <div style={{ height: '400px', overflow: 'hidden' }}>
                {((getText === true || getList === true) && !showAttributeModal && highlighterData?.rect != null && highlighterData?.rect.top != null) && canvasRef?.current ?
                    <Highlighter
                        unmodifiedRect={highlighterData?.rect}
                        displayedSelector={highlighterData?.selector}
                        width={900}
                        height={400}
                        canvasRect={canvasRef.current.getBoundingClientRect()}
                    />
                    : null}
                <Canvas
                    onCreateRef={setCanvasReference}
                    width={900}
                    height={400}
                />
            </div>
        </div>
    );
};

const drawImage = (image: string, canvas: HTMLCanvasElement): void => {

    const ctx = canvas.getContext('2d');

    const img = new Image();

    img.src = image;
    img.onload = () => {
        URL.revokeObjectURL(img.src);
        ctx?.drawImage(img, 0, 0, 900, 400);
    };

};

const modalStyle = {
    top: '50%',
    left: '50%',
    transform: 'translate(-50%, -50%)',
    width: '30%',
    backgroundColor: 'background.paper',
    p: 4,
    height: 'fit-content',
    display: 'block',
    padding: '20px',
};<|MERGE_RESOLUTION|>--- conflicted
+++ resolved
@@ -78,8 +78,10 @@
     const { notify } = useGlobalInfoStore();
     const { getText, getList, paginationMode, paginationType, limitMode, captureStage } = useActionContext();
     const { addTextStep, addListStep } = useBrowserSteps();
-
-<<<<<<< HEAD
+  
+    const { state } = useContext(AuthContext);
+    const { user } = state;
+
     useEffect(() => {
         if (listSelector) {
           window.sessionStorage.setItem('recordingListSelector', listSelector);
@@ -93,11 +95,7 @@
         if (storedListSelector && !listSelector) {
           setListSelector(storedListSelector);
         }
-    }, []);
-=======
-    const { state } = useContext(AuthContext);
-    const { user } = state; 
->>>>>>> d85c164e
+    }, []); 
 
     const onMouseMove = (e: MouseEvent) => {
         if (canvasRef && canvasRef.current && highlighterData) {
