import React, { useCallback, useEffect, useState, useContext } from 'react';
import { Button, Box, LinearProgress, Tooltip } from "@mui/material";
import { GenericModal } from "../atoms/GenericModal";
import { stopRecording } from "../../api/recording";
import { useGlobalInfoStore } from "../../context/globalInfo";
import { AuthContext } from '../../context/auth';
import { useSocketStore } from "../../context/socket";
import { TextField, Typography } from "@mui/material";
import { WarningText } from "../atoms/texts";
import NotificationImportantIcon from "@mui/icons-material/NotificationImportant";
import { useNavigate } from 'react-router-dom';
import { useTranslation } from 'react-i18next';

interface SaveRecordingProps {
  fileName: string;
}

export const SaveRecording = ({ fileName }: SaveRecordingProps) => {
  const { t } = useTranslation();
  const [openModal, setOpenModal] = useState<boolean>(false);
  const [needConfirm, setNeedConfirm] = useState<boolean>(false);
  const [recordingName, setRecordingName] = useState<string>(fileName);
  const [waitingForSave, setWaitingForSave] = useState<boolean>(false);

  const { browserId, setBrowserId, notify, recordings } = useGlobalInfoStore();
  const { socket } = useSocketStore();
  const { state, dispatch } = useContext(AuthContext);
  const { user } = state;
  const navigate = useNavigate();

  const handleChangeOfTitle = (event: React.ChangeEvent<HTMLInputElement>) => {
    const { value } = event.target;
    if (needConfirm) {
      setNeedConfirm(false);
    }
    setRecordingName(value);
  }

  const handleSaveRecording = async (event: React.SyntheticEvent) => {
    event.preventDefault();
    if (recordings.includes(recordingName)) {
      if (needConfirm) { return; }
      setNeedConfirm(true);
    } else {
      await saveRecording();
    }
  };

  const exitRecording = useCallback(async () => {
    notify('success', t('save_recording.notifications.save_success'));
    if (browserId) {
      await stopRecording(browserId);
    }
    setBrowserId(null);
    navigate('/');
  }, [setBrowserId, browserId, notify]);

  // notifies backed to save the recording in progress,
  // releases resources and changes the view for main page by clearing the global browserId
  const saveRecording = async () => {
    if (user) {
      const payload = { fileName: recordingName, userId: user.id };
      socket?.emit('save', payload);
      setWaitingForSave(true);
      console.log(`Saving the recording as ${recordingName} for userId ${user.id}`);
    } else {
      console.error(t('save_recording.notifications.user_not_logged'));
    }
  };

  useEffect(() => {
    socket?.on('fileSaved', exitRecording);
    return () => {
      socket?.off('fileSaved', exitRecording);
    }
  }, [socket, exitRecording]);

  return (
    <div>
<<<<<<< HEAD
      <Button onClick={() => setOpenModal(true)} variant='contained'  sx={{ marginRight: '20px',backgroundColor: '#ff00c3',color: 'white' }} size="small" color="success">
        Finish
=======
      <Button onClick={() => setOpenModal(true)} variant="outlined" sx={{ marginRight: '20px' }} size="small" color="success">
        {t('right_panel.buttons.finish')}
>>>>>>> 73d4497b
      </Button>

      <GenericModal isOpen={openModal} onClose={() => setOpenModal(false)} modalStyle={modalStyle}>
        <form onSubmit={handleSaveRecording} style={{ display: 'flex', flexDirection: 'column', alignItems: 'flex-start' }}>
          <Typography variant="h6">{t('save_recording.title')}</Typography>
          <TextField
            required
            sx={{ width: '300px', margin: '15px 0px' }}
            onChange={handleChangeOfTitle}
            id="title"
            label={t('save_recording.robot_name')}
            variant="outlined"
            defaultValue={recordingName ? recordingName : null}
          />
          {needConfirm
            ?
            (<React.Fragment>
              <Button color="error" variant="contained" onClick={saveRecording} sx={{ marginTop: '10px' }}>
                {t('save_recording.buttons.confirm')}
              </Button>
              <WarningText>
                <NotificationImportantIcon color="warning" />
                {t('save_recording.errors.exists_warning')}
              </WarningText>
            </React.Fragment>)
            : <Button type="submit" variant="contained" sx={{ marginTop: '10px' }}>
                {t('save_recording.buttons.save')}
              </Button>
          }
          {waitingForSave &&
            <Tooltip title={t('save_recording.tooltips.optimizing')} placement={"bottom"}>
              <Box sx={{ width: '100%', marginTop: '10px' }}>
                <LinearProgress />
              </Box>
            </Tooltip>
          }
        </form>
      </GenericModal>
    </div>
  );
}

const modalStyle = {
  top: '25%',
  left: '50%',
  transform: 'translate(-50%, -50%)',
  width: '30%',
  backgroundColor: 'background.paper',
  p: 4,
  height: 'fit-content',
  display: 'block',
  padding: '20px',
};<|MERGE_RESOLUTION|>--- conflicted
+++ resolved
@@ -77,13 +77,11 @@
 
   return (
     <div>
-<<<<<<< HEAD
-      <Button onClick={() => setOpenModal(true)} variant='contained'  sx={{ marginRight: '20px',backgroundColor: '#ff00c3',color: 'white' }} size="small" color="success">
-        Finish
-=======
+<!--       <Button onClick={() => setOpenModal(true)} variant='contained'  sx={{ marginRight: '20px',backgroundColor: '#ff00c3',color: 'white' }} size="small" color="success">
+        Finish -->
+
       <Button onClick={() => setOpenModal(true)} variant="outlined" sx={{ marginRight: '20px' }} size="small" color="success">
         {t('right_panel.buttons.finish')}
->>>>>>> 73d4497b
       </Button>
 
       <GenericModal isOpen={openModal} onClose={() => setOpenModal(false)} modalStyle={modalStyle}>
