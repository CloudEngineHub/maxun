import express from 'express';
import path from 'path';
import http from 'http';
import cors from 'cors';
import dotenv from 'dotenv';
dotenv.config();
import { record, workflow, storage, auth, integration, proxy } from './routes';
import { BrowserPool } from "./browser-management/classes/BrowserPool";
import logger from './logger';
import { connectDB, syncDB } from './storage/db'
import bodyParser from 'body-parser';
import cookieParser from 'cookie-parser';
import csrf from 'csurf';
import { SERVER_PORT } from "./constants/config";
import { Server } from "socket.io";
import { readdirSync } from "fs"
import { fork } from 'child_process';
import { capture } from "./utils/analytics";
import swaggerUi from 'swagger-ui-express';
import swaggerSpec from './swagger/config';
<<<<<<< HEAD
import session from 'express-session';
=======
import Run from './models/Run';
>>>>>>> 98ba9623

const app = express();
app.use(cors({
  origin: process.env.PUBLIC_URL ? process.env.PUBLIC_URL : 'http://localhost:5173',
  credentials: true,
}));
app.use(express.json());


app.use(
  session({
    secret: 'your_secret_key', // Replace with a secure secret key
    resave: false, // Do not resave the session if it hasn't changed
    saveUninitialized: true, // Save new sessions
    cookie: { secure: false }, // Set to true if using HTTPS
  })
);

const server = http.createServer(app);

/**
 * Globally exported singleton instance of socket.io for socket communication with the client.
 * @type {Server}
 */
export const io = new Server(server);

/**
 * {@link BrowserPool} globally exported singleton instance for managing browsers.
 */
export const browserPool = new BrowserPool();

// app.use(bodyParser.json({ limit: '10mb' }))
// app.use(bodyParser.urlencoded({ extended: true, limit: '10mb', parameterLimit: 9000 }));
// parse cookies - "cookie" is true in csrfProtection
app.use(cookieParser())

app.use('/record', record);
app.use('/workflow', workflow);
app.use('/storage', storage);
app.use('/auth', auth);
app.use('/integration', integration);
app.use('/proxy', proxy);
app.use('/api-docs', swaggerUi.serve, swaggerUi.setup(swaggerSpec));

readdirSync(path.join(__dirname, 'api')).forEach((r) => {
  const route = require(path.join(__dirname, 'api', r));
  const router = route.default || route;  // Use .default if available, fallback to route
  if (typeof router === 'function') {
    app.use('/api', router);  // Use the default export or named router
  } else {
    console.error(`Error: ${r} does not export a valid router`);
  }
});

const isProduction = process.env.NODE_ENV === 'production';
const workerPath = path.resolve(__dirname, isProduction ? './worker.js' : './worker.ts');

let workerProcess: any;
if (!isProduction) {
  workerProcess = fork(workerPath, [], {
    execArgv: ['--inspect=5859'],
  });
  workerProcess.on('message', (message: any) => {
    console.log(`Message from worker: ${message}`);
  });
  workerProcess.on('error', (error: any) => {
    console.error(`Error in worker: ${error}`);
  });
  workerProcess.on('exit', (code: any) => {
    console.log(`Worker exited with code: ${code}`);
  });
}

app.get('/', function (req, res) {
  capture(
    'maxun-oss-server-run', {
    event: 'server_started',
  }
  );
  return res.send('Maxun server started 🚀');
});

// Add CORS headers
app.use((req, res, next) => {
  res.header('Access-Control-Allow-Origin', process.env.PUBLIC_URL || 'http://localhost:5173');
  res.header('Access-Control-Allow-Methods', 'GET,PUT,POST,DELETE,OPTIONS');
  res.header('Access-Control-Allow-Headers', 'Content-Type, Authorization');
  res.header('Access-Control-Allow-Credentials', 'true');
  if (req.method === 'OPTIONS') {
    return res.sendStatus(200);
  }
  next();
});

server.listen(SERVER_PORT, '0.0.0.0', async () => {
  try {
    await connectDB();
    await syncDB();
    logger.log('info', `Server listening on port ${SERVER_PORT}`);
  } catch (error: any) {
    logger.log('error', `Failed to connect to the database: ${error.message}`);
    process.exit(1); // Exit the process if DB connection fails
  }
});

process.on('SIGINT', async () => {
  console.log('Main app shutting down...');
  try {
    await Run.update(
      {
        status: 'failed',
        finishedAt: new Date().toLocaleString(),
        log: 'Process interrupted during execution - worker shutdown'
      },
      {
        where: { status: 'running' }
      }
    );
  } catch (error: any) {
    console.error('Error updating runs:', error);
  }
  
  if (!isProduction) {
    workerProcess.kill();
  }
  process.exit();
});<|MERGE_RESOLUTION|>--- conflicted
+++ resolved
@@ -18,11 +18,11 @@
 import { capture } from "./utils/analytics";
 import swaggerUi from 'swagger-ui-express';
 import swaggerSpec from './swagger/config';
-<<<<<<< HEAD
+
 import session from 'express-session';
-=======
+
 import Run from './models/Run';
->>>>>>> 98ba9623
+
 
 const app = express();
 app.use(cors({
