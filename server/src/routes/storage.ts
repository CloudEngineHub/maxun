import { Router } from 'express';
import logger from "../logger";
import { createRemoteBrowserForRun, destroyRemoteBrowser, getActiveBrowserIdByState } from "../browser-management/controller";
import { chromium } from 'playwright-extra';
import stealthPlugin from 'puppeteer-extra-plugin-stealth';
import { browserPool } from "../server";
import { v4 as uuid } from "uuid";
import moment from 'moment-timezone';
import cron from 'node-cron';
import { getDecryptedProxyConfig } from './proxy';
import { requireSignIn } from '../middlewares/auth';
import Robot from '../models/Robot';
import Run from '../models/Run';
import { AuthenticatedRequest } from './record';
import { computeNextRun } from '../utils/schedule';
import { capture } from "../utils/analytics";
import { encrypt, decrypt } from '../utils/auth';
import { WorkflowFile } from 'maxun-core';
import { cancelScheduledWorkflow, scheduleWorkflow } from '../schedule-worker';
import { pgBoss } from '../pgboss-worker';
chromium.use(stealthPlugin());

export const router = Router();

export const processWorkflowActions = async (workflow: any[], checkLimit: boolean = false): Promise<any[]> => {
  const processedWorkflow = JSON.parse(JSON.stringify(workflow));

  processedWorkflow.forEach((pair: any) => {
    pair.what.forEach((action: any) => {
      // Handle limit validation for scrapeList action
      if (action.action === 'scrapeList' && checkLimit && Array.isArray(action.args) && action.args.length > 0) {
        const scrapeConfig = action.args[0];
        if (scrapeConfig && typeof scrapeConfig === 'object' && 'limit' in scrapeConfig) {
          if (typeof scrapeConfig.limit === 'number' && scrapeConfig.limit > 5) {
            scrapeConfig.limit = 5;
          }
        }
      }

      // Handle decryption for type and press actions
      if ((action.action === 'type' || action.action === 'press') && Array.isArray(action.args) && action.args.length > 1) {
        try {
          const encryptedValue = action.args[1];
          if (typeof encryptedValue === 'string') {
            const decryptedValue = decrypt(encryptedValue);
            action.args[1] = decryptedValue;
          } else {
            logger.log('error', 'Encrypted value is not a string');
            action.args[1] = '';
          }
        } catch (error: unknown) {
          const errorMessage = error instanceof Error ? error.message : String(error);
          logger.log('error', `Failed to decrypt input value: ${errorMessage}`);
          action.args[1] = '';
        }
      }
    });
  });

  return processedWorkflow;
}

/**
 * Logs information about recordings API.
 */
router.all('/', requireSignIn, (req, res, next) => {
  logger.log('debug', `The recordings API was invoked: ${req.url}`)
  next() // pass control to the next handler
})

/**
 * GET endpoint for getting an array of all stored recordings.
 */
router.get('/recordings', requireSignIn, async (req, res) => {
  try {
    const data = await Robot.findAll();
    return res.send(data);
  } catch (e) {
    logger.log('info', 'Error while reading robots');
    return res.send(null);
  }
});

/**
 * GET endpoint for getting a recording.
 */
router.get('/recordings/:id', requireSignIn, async (req, res) => {
  try {
    const data = await Robot.findOne({
      where: { 'recording_meta.id': req.params.id },
      raw: true
    }
    );

    if (data?.recording?.workflow) {
      data.recording.workflow = await processWorkflowActions(
        data.recording.workflow,
      );
    }

    return res.send(data);
  } catch (e) {
    logger.log('info', 'Error while reading robots');
    return res.send(null);
  }
})

router.get(('/recordings/:id/runs'), requireSignIn, async (req, res) => {
  try {
    const runs = await Run.findAll({
      where: {
        robotMetaId: req.params.id
      },
      raw: true
    });
    const formattedRuns = runs.map(formatRunResponse);
    const response = {
      statusCode: 200,
      messageCode: "success",
      runs: {
        totalCount: formattedRuns.length,
        items: formattedRuns,
      },
    };

    res.status(200).json(response);
  } catch (error) {
    console.error("Error fetching runs:", error);
    res.status(500).json({
      statusCode: 500,
      messageCode: "error",
      message: "Failed to retrieve runs",
    });
  }
})

function formatRunResponse(run: any) {
  const formattedRun = {
    id: run.id,
    status: run.status,
    name: run.name,
    robotId: run.robotMetaId, // Renaming robotMetaId to robotId
    startedAt: run.startedAt,
    finishedAt: run.finishedAt,
    runId: run.runId,
    runByUserId: run.runByUserId,
    runByScheduleId: run.runByScheduleId,
    runByAPI: run.runByAPI,
    data: {},
    screenshot: null,
  };

  if (run.serializableOutput && run.serializableOutput['item-0']) {
    formattedRun.data = run.serializableOutput['item-0'];
  } else if (run.binaryOutput && run.binaryOutput['item-0']) {
    formattedRun.screenshot = run.binaryOutput['item-0'];
  }

  return formattedRun;
}

interface CredentialInfo {
  value: string;
  type: string;
}

interface Credentials {
  [key: string]: CredentialInfo;
}

function handleWorkflowActions(workflow: any[], credentials: Credentials) {
  return workflow.map(step => {
    if (!step.what) return step;

    const newWhat: any[] = [];
    const processedSelectors = new Set<string>();

    for (let i = 0; i < step.what.length; i++) {
      const action = step.what[i];

      if (!action?.action || !action?.args?.[0]) {
        newWhat.push(action);
        continue;
      }

      const selector = action.args[0];
      const credential = credentials[selector];

      if (!credential) {
        newWhat.push(action);
        continue;
      }

      if (action.action === 'click') {
        newWhat.push(action);

        if (!processedSelectors.has(selector) &&
          i + 1 < step.what.length &&
          (step.what[i + 1].action === 'type' || step.what[i + 1].action === 'press')) {

          newWhat.push({
            action: 'type',
            args: [selector, encrypt(credential.value), credential.type]
          });

          newWhat.push({
            action: 'waitForLoadState',
            args: ['networkidle']
          });

          processedSelectors.add(selector);

          while (i + 1 < step.what.length &&
            (step.what[i + 1].action === 'type' ||
              step.what[i + 1].action === 'press' ||
              step.what[i + 1].action === 'waitForLoadState')) {
            i++;
          }
        }
      } else if ((action.action === 'type' || action.action === 'press') &&
        !processedSelectors.has(selector)) {
        newWhat.push({
          action: 'type',
          args: [selector, encrypt(credential.value), credential.type]
        });

        newWhat.push({
          action: 'waitForLoadState',
          args: ['networkidle']
        });

        processedSelectors.add(selector);

        // Skip subsequent type/press/waitForLoadState actions for this selector
        while (i + 1 < step.what.length &&
          (step.what[i + 1].action === 'type' ||
            step.what[i + 1].action === 'press' ||
            step.what[i + 1].action === 'waitForLoadState')) {
          i++;
        }
      }
    }

    return {
      ...step,
      what: newWhat
    };
  });
}

/**
 * PUT endpoint to update the name and limit of a robot.
 */
router.put('/recordings/:id', requireSignIn, async (req: AuthenticatedRequest, res) => {
  try {
    const { id } = req.params;
    const { name, limits, credentials, targetUrl } = req.body;

    // Validate input
    if (!name && !limits && !credentials && !targetUrl) {
      return res.status(400).json({ error: 'Either "name", "limits", "credentials" or "target_url" must be provided.' });
    }

    // Fetch the robot by ID
    const robot = await Robot.findOne({ where: { 'recording_meta.id': id } });

    if (!robot) {
      return res.status(404).json({ error: 'Robot not found.' });
    }

    // Update fields if provided
    if (name) {
      robot.set('recording_meta', { ...robot.recording_meta, name });
    }

    if (targetUrl) {
      const updatedWorkflow = [...robot.recording.workflow];

      for (let i = updatedWorkflow.length - 1; i >= 0; i--) {
        const step = updatedWorkflow[i];
        for (let j = 0; j < step.what.length; j++) {
          const action = step.what[j];
          if (action.action === "goto" && action.args?.length) {

            action.args[0] = targetUrl;
            if (step.where?.url && step.where.url !== "about:blank") {
              step.where.url = targetUrl;
            }

            robot.set('recording', { ...robot.recording, workflow: updatedWorkflow });
            robot.changed('recording', true);
            i = -1;
            break;
          }
        }
      }
    }

    await robot.save();

    let workflow = [...robot.recording.workflow]; // Create a copy of the workflow

    if (credentials) {
      workflow = handleWorkflowActions(workflow, credentials);
    }

    if (limits && Array.isArray(limits) && limits.length > 0) {
      for (const limitInfo of limits) {
        const { pairIndex, actionIndex, argIndex, limit } = limitInfo;

        const pair = workflow[pairIndex];
        if (!pair || !pair.what) continue;

        const action = pair.what[actionIndex];
        if (!action || !action.args) continue;

        const arg = action.args[argIndex];
        if (!arg || typeof arg !== 'object') continue;

        (arg as { limit: number }).limit = limit;
      }
    }

    const updates: any = {
      recording: {
        ...robot.recording,
        workflow
      }
    };

    if (name) {
      updates.recording_meta = {
        ...robot.recording_meta,
        name
      };
    }

    await Robot.update(updates, {
      where: { 'recording_meta.id': id }
    });

    const updatedRobot = await Robot.findOne({ where: { 'recording_meta.id': id } });

    logger.log('info', `Robot with ID ${id} was updated successfully.`);

    return res.status(200).json({ message: 'Robot updated successfully', robot });
  } catch (error) {
    // Safely handle the error type
    if (error instanceof Error) {
      logger.log('error', `Error updating robot with ID ${req.params.id}: ${error.message}`);
      return res.status(500).json({ error: error.message });
    } else {
      logger.log('error', `Unknown error updating robot with ID ${req.params.id}`);
      return res.status(500).json({ error: 'An unknown error occurred.' });
    }
  }
});


/**
 * POST endpoint to duplicate a robot and update its target URL.
 */
router.post('/recordings/:id/duplicate', requireSignIn, async (req: AuthenticatedRequest, res) => {
  try {
    const { id } = req.params;
    const { targetUrl } = req.body;

    if (!targetUrl) {
      return res.status(400).json({ error: 'The "targetUrl" field is required.' });
    }

    const originalRobot = await Robot.findOne({ where: { 'recording_meta.id': id } });

    if (!originalRobot) {
      return res.status(404).json({ error: 'Original robot not found.' });
    }

    const lastWord = targetUrl.split('/').filter(Boolean).pop() || 'Unnamed';

    const workflow = originalRobot.recording.workflow.map((step) => {
      if (step.where?.url && step.where.url !== "about:blank") {
        step.where.url = targetUrl;
      }

      step.what.forEach((action) => {
        if (action.action === "goto" && action.args?.length) {
          action.args[0] = targetUrl;
        }
      });

      return step;
    });

    const currentTimestamp = new Date().toLocaleString();

    const newRobot = await Robot.create({
      id: uuid(),
      userId: originalRobot.userId,
      recording_meta: {
        ...originalRobot.recording_meta,
        id: uuid(),
        name: `${originalRobot.recording_meta.name} (${lastWord})`,
        createdAt: currentTimestamp,
        updatedAt: currentTimestamp,
      },
      recording: { ...originalRobot.recording, workflow },
      google_sheet_email: null,
      google_sheet_name: null,
      google_sheet_id: null,
      google_access_token: null,
      google_refresh_token: null,
      schedule: null,
    });

    logger.log('info', `Robot with ID ${id} duplicated successfully as ${newRobot.id}.`);

    return res.status(201).json({
      message: 'Robot duplicated and target URL updated successfully.',
      robot: newRobot,
    });
  } catch (error) {
    if (error instanceof Error) {
      logger.log('error', `Error duplicating robot with ID ${req.params.id}: ${error.message}`);
      return res.status(500).json({ error: error.message });
    } else {
      logger.log('error', `Unknown error duplicating robot with ID ${req.params.id}`);
      return res.status(500).json({ error: 'An unknown error occurred.' });
    }
  }
});

/**
 * DELETE endpoint for deleting a recording from the storage.
 */
router.delete('/recordings/:id', requireSignIn, async (req: AuthenticatedRequest, res) => {
  if (!req.user) {
    return res.status(401).send({ error: 'Unauthorized' });
  }
  try {
    await Robot.destroy({
      where: { 'recording_meta.id': req.params.id }
    });
    capture(
      'maxun-oss-robot-deleted',
      {
        robotId: req.params.id,
        user_id: req.user?.id,
        deleted_at: new Date().toISOString(),
      }
    )
    return res.send(true);
  } catch (e) {
    const { message } = e as Error;
    logger.log('info', `Error while deleting a recording with name: ${req.params.fileName}.json`);
    return res.send(false);
  }
});

/**
 * GET endpoint for getting an array of runs from the storage.
 */
router.get('/runs', requireSignIn, async (req, res) => {
  try {
    const data = await Run.findAll();
    return res.send(data);
  } catch (e) {
    logger.log('info', 'Error while reading runs');
    return res.send(null);
  }
});

/**
 * DELETE endpoint for deleting a run from the storage.
 */
router.delete('/runs/:id', requireSignIn, async (req: AuthenticatedRequest, res) => {
  if (!req.user) {
    return res.status(401).send({ error: 'Unauthorized' });
  }
  try {
    await Run.destroy({ where: { runId: req.params.id } });
    capture(
      'maxun-oss-run-deleted',
      {
        runId: req.params.id,
        user_id: req.user?.id,
        deleted_at: new Date().toISOString(),
      }
    )
    return res.send(true);
  } catch (e) {
    const { message } = e as Error;
    logger.log('info', `Error while deleting a run with name: ${req.params.fileName}.json`);
    return res.send(false);
  }
});

/**
 * PUT endpoint for starting a remote browser instance and saving run metadata to the storage.
 * Making it ready for interpretation and returning a runId.
 * 
 * If the user has reached their browser limit, the run will be queued using PgBoss.
 */
router.put('/runs/:id', requireSignIn, async (req: AuthenticatedRequest, res) => {
  try {
    const recording = await Robot.findOne({
      where: {
        'recording_meta.id': req.params.id
      },
      raw: true
    });

    if (!recording || !recording.recording_meta || !recording.recording_meta.id) {
      return res.status(404).send({ error: 'Recording not found' });
    }

    if (!req.user) {
      return res.status(401).send({ error: 'Unauthorized' });
    }

    // Generate runId first
    const runId = uuid();
    
    const canCreateBrowser = await browserPool.hasAvailableBrowserSlots(req.user.id, "run");

    if (canCreateBrowser) {
      let browserId: string;
      
      try {
        browserId = await createRemoteBrowserForRun(req.user.id);
        
        if (!browserId || browserId.trim() === '') {
          throw new Error('Failed to generate valid browser ID');
        }
        
        logger.log('info', `Created browser ${browserId} for run ${runId}`);
        
      } catch (browserError: any) {
        logger.log('error', `Failed to create browser: ${browserError.message}`);
        return res.status(500).send({ error: 'Failed to create browser instance' });
      }

      try {
        await Run.create({
          status: 'running',
          name: recording.recording_meta.name,
          robotId: recording.id,
          robotMetaId: recording.recording_meta.id,
          startedAt: new Date().toLocaleString(),
          finishedAt: '',
          browserId: browserId, 
          interpreterSettings: req.body,
          log: '',
          runId,
          runByUserId: req.user.id,
          serializableOutput: {},
          binaryOutput: {},
        });

        logger.log('info', `Created run ${runId} with browser ${browserId}`);

      } catch (dbError: any) {
        logger.log('error', `Database error creating run: ${dbError.message}`);
        
        try {
          await destroyRemoteBrowser(browserId, req.user.id);
        } catch (cleanupError: any) {
          logger.log('warn', `Failed to cleanup browser after run creation failure: ${cleanupError.message}`);
        }
        
        return res.status(500).send({ error: 'Failed to create run record' });
      }

      try {
        const userQueueName = `execute-run-user-${req.user.id}`;
        await pgBoss.createQueue(userQueueName);
        
        const jobId = await pgBoss.send(userQueueName, {
          userId: req.user.id,
          runId: runId,
          browserId: browserId, 
        });
        
        logger.log('info', `Queued run execution job with ID: ${jobId} for run: ${runId}`);
      } catch (queueError: any) {
        logger.log('error', `Failed to queue run execution: ${queueError.message}`);
        
        try {
          await Run.update({
            status: 'failed',
            finishedAt: new Date().toLocaleString(),
            log: 'Failed to queue execution job'
          }, { where: { runId: runId } });
          
          await destroyRemoteBrowser(browserId, req.user.id);
        } catch (cleanupError: any) {
          logger.log('warn', `Failed to cleanup after queue error: ${cleanupError.message}`);
        }

        return res.status(503).send({ error: 'Unable to queue run, please try again later' });
      }

      return res.send({
        browserId: browserId, 
        runId: runId,
        robotMetaId: recording.recording_meta.id,
        queued: false 
      }); 
    } else {
      const browserId = uuid(); 

      await Run.create({
        status: 'queued',
        name: recording.recording_meta.name,
        robotId: recording.id,
        robotMetaId: recording.recording_meta.id,
        startedAt: new Date().toLocaleString(),
        finishedAt: '',
        browserId,
        interpreterSettings: req.body,
        log: 'Run queued - waiting for available browser slot',
        runId,
        runByUserId: req.user.id,
        serializableOutput: {},
        binaryOutput: {},
      });
      
      return res.send({
        browserId: browserId,
        runId: runId,
        robotMetaId: recording.recording_meta.id,
        queued: true 
      });
    } else {
      const browserId = getActiveBrowserIdByState(req.user.id, "run")

      if (browserId) {
        // User has reached the browser limit, queue the run
        try {
          // Create the run record with 'queued' status
          await Run.create({
            status: 'queued',
            name: recording.recording_meta.name,
            robotId: recording.id,
            robotMetaId: recording.recording_meta.id,
            startedAt: new Date().toLocaleString(),
            finishedAt: '',
            browserId: browserId,  // Random will be updated later
            interpreterSettings: req.body,
            log: 'Run queued - waiting for available browser slot',
            runId,
            runByUserId: req.user.id,
            serializableOutput: {},
            binaryOutput: {},
          });

          return res.send({
            browserId: browserId,
            runId: runId,
            robotMetaId: recording.recording_meta.id,
            queued: true,
          });
        } catch (queueError: any) {
          logger.log('error', `Failed to queue run job: ${queueError.message}`);
          return res.status(503).send({ error: 'Unable to queue run, please try again later' });
        }
      } else {
        logger.log('info', "Browser id does not exist");
        return res.send('');
      }
    }
  } catch (e) {
    const { message } = e as Error;
    logger.log('error', `Error while creating a run with robot id: ${req.params.id} - ${message}`);    
    return res.status(500).send({ error: 'Internal server error' });
  }
});

/**
 * GET endpoint for getting a run from the storage.
 */
router.get('/runs/run/:id', requireSignIn, async (req, res) => {
  try {
    const run = await Run.findOne({ where: { runId: req.params.runId }, raw: true });
    if (!run) {
      return res.status(404).send(null);
    }
    return res.send(run);
  } catch (e) {
    const { message } = e as Error;
    logger.log('error', `Error ${message} while reading a run with id: ${req.params.id}.json`);
    return res.send(null);
  }
});

function AddGeneratedFlags(workflow: WorkflowFile) {
  const copy = JSON.parse(JSON.stringify(workflow));
  for (let i = 0; i < workflow.workflow.length; i++) {
    copy.workflow[i].what.unshift({
      action: 'flag',
      args: ['generated'],
    });
  }
  return copy;
};

/**
 * PUT endpoint for finishing a run and saving it to the storage.
 */
router.post('/runs/run/:id', requireSignIn, async (req: AuthenticatedRequest, res) => {
  try {
    if (!req.user) { return res.status(401).send({ error: 'Unauthorized' }); }

    const run = await Run.findOne({ where: { runId: req.params.id } });
    if (!run) {
      return res.status(404).send(false);
    }

    const plainRun = run.toJSON();

    const recording = await Robot.findOne({ where: { 'recording_meta.id': plainRun.robotMetaId }, raw: true });
    if (!recording) {
      return res.status(404).send(false);
    }

    try {
      const userQueueName = `execute-run-user-${req.user.id}`;

      // Queue the execution job
      await pgBoss.createQueue(userQueueName);

      const jobId = await pgBoss.send(userQueueName, {
        userId: req.user.id,
        runId: req.params.id,
        browserId: plainRun.browserId
      });

      logger.log('info', `Queued run execution job with ID: ${jobId} for run: ${req.params.id}`);
    } catch (queueError: any) {
      logger.log('error', `Failed to queue run execution`);

    }
  } catch (e) {
    const { message } = e as Error;
    // If error occurs, set run status to failed
    const run = await Run.findOne({ where: { runId: req.params.id } });
    if (run) {
      await run.update({
        status: 'failed',
        finishedAt: new Date().toLocaleString(),
      });
    }
    logger.log('info', `Error while running a robot with id: ${req.params.id} - ${message}`);
    capture(
      'maxun-oss-run-created-manual',
      {
        runId: req.params.id,
        user_id: req.user?.id,
        created_at: new Date().toISOString(),
        status: 'failed',
        error_message: message,
      }
    );
    return res.send(false);
  }
});

router.put('/schedule/:id/', requireSignIn, async (req: AuthenticatedRequest, res) => {
  try {
    const { id } = req.params;
    const { runEvery, runEveryUnit, startFrom, dayOfMonth, atTimeStart, atTimeEnd, timezone } = req.body;

    const robot = await Robot.findOne({ where: { 'recording_meta.id': id } });
    if (!robot) {
      return res.status(404).json({ error: 'Robot not found' });
    }

    // Validate required parameters
    if (!runEvery || !runEveryUnit || !startFrom || !atTimeStart || !atTimeEnd || !timezone) {
      return res.status(400).json({ error: 'Missing required parameters' });
    }

    // Validate time zone
    if (!moment.tz.zone(timezone)) {
      return res.status(400).json({ error: 'Invalid timezone' });
    }

    // Validate and parse start and end times
    const [startHours, startMinutes] = atTimeStart.split(':').map(Number);
    const [endHours, endMinutes] = atTimeEnd.split(':').map(Number);

    if (isNaN(startHours) || isNaN(startMinutes) || isNaN(endHours) || isNaN(endMinutes) ||
      startHours < 0 || startHours > 23 || startMinutes < 0 || startMinutes > 59 ||
      endHours < 0 || endHours > 23 || endMinutes < 0 || endMinutes > 59) {
      return res.status(400).json({ error: 'Invalid time format' });
    }

    const days = ['SUNDAY', 'MONDAY', 'TUESDAY', 'WEDNESDAY', 'THURSDAY', 'FRIDAY', 'SATURDAY'];
    if (!days.includes(startFrom)) {
      return res.status(400).json({ error: 'Invalid start day' });
    }

    // Build cron expression based on run frequency and starting day
    let cronExpression;
    const dayIndex = days.indexOf(startFrom);

    switch (runEveryUnit) {
      case 'MINUTES':
        cronExpression = `*/${runEvery} * * * *`;
        break;
      case 'HOURS':
        cronExpression = `${startMinutes} */${runEvery} * * *`;
        break;
      case 'DAYS':
        cronExpression = `${startMinutes} ${startHours} */${runEvery} * *`;
        break;
      case 'WEEKS':
        cronExpression = `${startMinutes} ${startHours} * * ${dayIndex}`;
        break;
      case 'MONTHS':
        // todo: handle leap year
        cronExpression = `${startMinutes} ${startHours} ${dayOfMonth} */${runEvery} *`;
        if (startFrom !== 'SUNDAY') {
          cronExpression += ` ${dayIndex}`;
        }
        break;
      default:
        return res.status(400).json({ error: 'Invalid runEveryUnit' });
    }

    // Validate cron expression
    if (!cronExpression || !cron.validate(cronExpression)) {
      return res.status(400).json({ error: 'Invalid cron expression generated' });
    }

    if (!req.user) {
      return res.status(401).json({ error: 'Unauthorized' });
    }

    try {
      await cancelScheduledWorkflow(id);
    } catch (cancelError) {
      logger.log('warn', `Failed to cancel existing schedule for robot ${id}: ${cancelError}`);
    }

    const jobId = await scheduleWorkflow(id, req.user.id, cronExpression, timezone);

    const nextRunAt = computeNextRun(cronExpression, timezone);

    await robot.update({
      schedule: {
        runEvery,
        runEveryUnit,
        startFrom,
        dayOfMonth,
        atTimeStart,
        atTimeEnd,
        timezone,
        cronExpression,
        lastRunAt: undefined,
        nextRunAt: nextRunAt || undefined,
      },
    });

    capture(
      'maxun-oss-robot-scheduled',
      {
        robotId: id,
        user_id: req.user.id,
        scheduled_at: new Date().toISOString(),
      }
    )

    // Fetch updated schedule details after setting it
    const updatedRobot = await Robot.findOne({ where: { 'recording_meta.id': id } });

    res.status(200).json({
      message: 'success',
      robot: updatedRobot,
    });
  } catch (error) {
    console.error('Error scheduling workflow:', error);
    res.status(500).json({ error: 'Failed to schedule workflow' });
  }
});


// Endpoint to get schedule details
router.get('/schedule/:id', requireSignIn, async (req, res) => {
  try {
    const robot = await Robot.findOne({ where: { 'recording_meta.id': req.params.id }, raw: true });

    if (!robot) {
      return res.status(404).json({ error: 'Robot not found' });
    }

    return res.status(200).json({
      schedule: robot.schedule
    });

  } catch (error) {
    console.error('Error getting schedule:', error);
    res.status(500).json({ error: 'Failed to get schedule' });
  }
});

// Endpoint to delete schedule
router.delete('/schedule/:id', requireSignIn, async (req: AuthenticatedRequest, res) => {
  try {
    const { id } = req.params;

    if (!req.user) {
      return res.status(401).json({ error: 'Unauthorized' });
    }

    const robot = await Robot.findOne({ where: { 'recording_meta.id': id } });
    if (!robot) {
      return res.status(404).json({ error: 'Robot not found' });
    }

    // Cancel the scheduled job in PgBoss
    try {
      await cancelScheduledWorkflow(id);
    } catch (error) {
      logger.log('error', `Error cancelling scheduled job for robot ${id}: ${error}`);
      // Continue with robot update even if cancellation fails
    }

    // Delete the schedule from the robot
    await robot.update({
      schedule: null
    });

    capture(
      'maxun-oss-robot-schedule-deleted',
      {
        robotId: id,
        user_id: req.user?.id,
        unscheduled_at: new Date().toISOString(),
      }
    )

    res.status(200).json({ message: 'Schedule deleted successfully' });

  } catch (error) {
    console.error('Error deleting schedule:', error);
    res.status(500).json({ error: 'Failed to delete schedule' });
  }
});

/**
 * POST endpoint for aborting a current interpretation of the run.
 */
router.post('/runs/abort/:id', requireSignIn, async (req: AuthenticatedRequest, res) => {
  try {
<<<<<<< HEAD
    if (!req.user) {
      return res.status(401).send({ error: 'Unauthorized' });
    }

    const run = await Run.findOne({
      where: {
        runId: req.params.id,
        runByUserId: req.user.id,
      }
    });

    if (!run) {
      return res.status(404).send({ error: 'Run not found' });
=======
    if (!req.user) { return res.status(401).send({ error: 'Unauthorized' }); }
    
    const run = await Run.findOne({ where: { runId: req.params.id } });
    
    if (!run) {
      return res.status(404).send({ error: 'Run not found' });
    }

    if (!['running', 'queued'].includes(run.status)) {
      return res.status(400).send({ 
        error: `Cannot abort run with status: ${run.status}` 
      });
    }

    const isQueued = run.status === 'queued';

    await run.update({
      status: 'aborting'
    });

    if (isQueued) {
      await run.update({
        status: 'aborted',
        finishedAt: new Date().toLocaleString(),
        log: 'Run aborted while queued'
      });
      
      return res.send({ 
        success: true, 
        message: 'Queued run aborted',
        isQueued: true 
      });
>>>>>>> 0f90aa99
    }

    if (!['running', 'queued'].includes(run.status)) {
      return res.status(400).send({
        error: `Cannot abort run with status: ${run.status}`
      });
    }

    await run.update({
      status: 'aborting'
    });

    if (run.status === 'queued') {
      await run.update({
        status: 'aborted',
        finishedAt: new Date().toLocaleString(),
        log: 'Run aborted while queued'
      });

      return res.send({ success: true, message: 'Queued run aborted' });
    }

    const userQueueName = `abort-run-user-${req.user.id}`;
    await pgBoss.createQueue(userQueueName);
<<<<<<< HEAD

=======
    
>>>>>>> 0f90aa99
    const jobId = await pgBoss.send(userQueueName, {
      userId: req.user.id,
      runId: req.params.id
    });

    logger.log('info', `Abort signal sent for run ${req.params.id}, job ID: ${jobId}`);

<<<<<<< HEAD
    return res.send({
      success: true,
      message: 'Abort signal sent',
      jobId
    });

=======
    return res.send({ 
      success: true, 
      message: 'Abort signal sent',
      jobId,
      isQueued: false
    });    
>>>>>>> 0f90aa99
  } catch (e) {
    const { message } = e as Error;
    logger.log('error', `Error aborting run ${req.params.id}: ${message}`);
    return res.status(500).send({ error: 'Failed to abort run' });
  }
});

async function processQueuedRuns() {
  try {
    const queuedRun = await Run.findOne({
      where: { status: 'queued' },
      order: [['startedAt', 'ASC']]
    });

    if (!queuedRun) return;

    const userId = queuedRun.runByUserId;
    
    const canCreateBrowser = await browserPool.hasAvailableBrowserSlots(userId, "run");
    
    if (canCreateBrowser) {
      logger.log('info', `Processing queued run ${queuedRun.runId} for user ${userId}`);
      
      const recording = await Robot.findOne({
        where: {
          'recording_meta.id': queuedRun.robotMetaId
        },
        raw: true
      });

      if (!recording) {
        await queuedRun.update({
          status: 'failed',
          finishedAt: new Date().toLocaleString(),
          log: 'Recording not found'
        });
        return;
      }

      try {
        const newBrowserId = await createRemoteBrowserForRun(userId);

        logger.log('info', `Created and initialized browser ${newBrowserId} for queued run ${queuedRun.runId}`);

        await queuedRun.update({
          status: 'running',
          browserId: newBrowserId,
          log: 'Browser created and ready for execution'
        });

        const userQueueName = `execute-run-user-${userId}`;
        await pgBoss.createQueue(userQueueName);
        
        const jobId = await pgBoss.send(userQueueName, {
          userId: userId,
          runId: queuedRun.runId,
          browserId: newBrowserId,
        });

        logger.log('info', `Queued execution for run ${queuedRun.runId} with ready browser ${newBrowserId}, job ID: ${jobId}`);
        
      } catch (browserError: any) {
        logger.log('error', `Failed to create browser for queued run: ${browserError.message}`);
        await queuedRun.update({
          status: 'failed',
          finishedAt: new Date().toLocaleString(),
          log: `Failed to create browser: ${browserError.message}`
        });
      }
    }
  } catch (error: any) {
    logger.log('error', `Error processing queued runs: ${error.message}`);
  }
}

export { processQueuedRuns };<|MERGE_RESOLUTION|>--- conflicted
+++ resolved
@@ -952,21 +952,6 @@
  */
 router.post('/runs/abort/:id', requireSignIn, async (req: AuthenticatedRequest, res) => {
   try {
-<<<<<<< HEAD
-    if (!req.user) {
-      return res.status(401).send({ error: 'Unauthorized' });
-    }
-
-    const run = await Run.findOne({
-      where: {
-        runId: req.params.id,
-        runByUserId: req.user.id,
-      }
-    });
-
-    if (!run) {
-      return res.status(404).send({ error: 'Run not found' });
-=======
     if (!req.user) { return res.status(401).send({ error: 'Unauthorized' }); }
     
     const run = await Run.findOne({ where: { runId: req.params.id } });
@@ -999,7 +984,6 @@
         message: 'Queued run aborted',
         isQueued: true 
       });
->>>>>>> 0f90aa99
     }
 
     if (!['running', 'queued'].includes(run.status)) {
@@ -1024,11 +1008,7 @@
 
     const userQueueName = `abort-run-user-${req.user.id}`;
     await pgBoss.createQueue(userQueueName);
-<<<<<<< HEAD
-
-=======
-    
->>>>>>> 0f90aa99
+
     const jobId = await pgBoss.send(userQueueName, {
       userId: req.user.id,
       runId: req.params.id
@@ -1036,21 +1016,13 @@
 
     logger.log('info', `Abort signal sent for run ${req.params.id}, job ID: ${jobId}`);
 
-<<<<<<< HEAD
-    return res.send({
-      success: true,
-      message: 'Abort signal sent',
-      jobId
-    });
-
-=======
     return res.send({ 
       success: true, 
       message: 'Abort signal sent',
       jobId,
       isQueued: false
     });    
->>>>>>> 0f90aa99
+    
   } catch (e) {
     const { message } = e as Error;
     logger.log('error', `Error aborting run ${req.params.id}: ${message}`);
