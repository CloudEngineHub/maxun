import { Router } from 'express';
import logger from "../logger";
import { createRemoteBrowserForRun, destroyRemoteBrowser, getActiveBrowserIdByState } from "../browser-management/controller";
import { browserPool } from "../server";
import { v4 as uuid } from "uuid";
import moment from 'moment-timezone';
import cron from 'node-cron';
import { requireSignIn } from '../middlewares/auth';
import Robot from '../models/Robot';
import Run from '../models/Run';
import { AuthenticatedRequest } from './record';
import { computeNextRun } from '../utils/schedule';
import { capture } from "../utils/analytics";
import { encrypt, decrypt } from '../utils/auth';
import { WorkflowFile } from 'maxun-core';
<<<<<<< HEAD
import { cancelScheduledWorkflow, scheduleWorkflow } from '../storage/schedule';
import { pgBossClient } from '../storage/pgboss';
chromium.use(stealthPlugin());
=======
import { cancelScheduledWorkflow, scheduleWorkflow } from '../schedule-worker';
import { pgBoss, registerWorkerForQueue, registerAbortWorkerForQueue } from '../pgboss-worker';
>>>>>>> a7b14cfe

export const router = Router();

export const processWorkflowActions = async (workflow: any[], checkLimit: boolean = false): Promise<any[]> => {
  const processedWorkflow = JSON.parse(JSON.stringify(workflow));

  processedWorkflow.forEach((pair: any) => {
    pair.what.forEach((action: any) => {
      // Handle limit validation for scrapeList action
      if (action.action === 'scrapeList' && checkLimit && Array.isArray(action.args) && action.args.length > 0) {
        const scrapeConfig = action.args[0];
        if (scrapeConfig && typeof scrapeConfig === 'object' && 'limit' in scrapeConfig) {
          if (typeof scrapeConfig.limit === 'number' && scrapeConfig.limit > 5) {
            scrapeConfig.limit = 5;
          }
        }
      }

      // Handle decryption for type and press actions
      if ((action.action === 'type' || action.action === 'press') && Array.isArray(action.args) && action.args.length > 1) {
        try {
          const encryptedValue = action.args[1];
          if (typeof encryptedValue === 'string') {
            const decryptedValue = decrypt(encryptedValue);
            action.args[1] = decryptedValue;
          } else {
            logger.log('error', 'Encrypted value is not a string');
            action.args[1] = '';
          }
        } catch (error: unknown) {
          const errorMessage = error instanceof Error ? error.message : String(error);
          logger.log('error', `Failed to decrypt input value: ${errorMessage}`);
          action.args[1] = '';
        }
      }
    });
  });

  return processedWorkflow;
}

/**
 * Logs information about recordings API.
 */
router.all('/', requireSignIn, (req, res, next) => {
  logger.log('debug', `The recordings API was invoked: ${req.url}`)
  next() // pass control to the next handler
})

/**
 * GET endpoint for getting an array of all stored recordings.
 */
router.get('/recordings', requireSignIn, async (req, res) => {
  try {
    const data = await Robot.findAll();
    return res.send(data);
  } catch (e) {
    logger.log('info', 'Error while reading robots');
    return res.send(null);
  }
});

/**
 * GET endpoint for getting a recording.
 */
router.get('/recordings/:id', requireSignIn, async (req, res) => {
  try {
    const data = await Robot.findOne({
      where: { 'recording_meta.id': req.params.id },
      raw: true
    }
    );

    if (data?.recording?.workflow) {
      data.recording.workflow = await processWorkflowActions(
        data.recording.workflow,
      );
    }

    return res.send(data);
  } catch (e) {
    logger.log('info', 'Error while reading robots');
    return res.send(null);
  }
})

router.get(('/recordings/:id/runs'), requireSignIn, async (req, res) => {
  try {
    const runs = await Run.findAll({
      where: {
        robotMetaId: req.params.id
      },
      raw: true
    });
    const formattedRuns = runs.map(formatRunResponse);
    const response = {
      statusCode: 200,
      messageCode: "success",
      runs: {
        totalCount: formattedRuns.length,
        items: formattedRuns,
      },
    };

    res.status(200).json(response);
  } catch (error) {
    console.error("Error fetching runs:", error);
    res.status(500).json({
      statusCode: 500,
      messageCode: "error",
      message: "Failed to retrieve runs",
    });
  }
})

function formatRunResponse(run: any) {
  const formattedRun = {
    id: run.id,
    status: run.status,
    name: run.name,
    robotId: run.robotMetaId, // Renaming robotMetaId to robotId
    startedAt: run.startedAt,
    finishedAt: run.finishedAt,
    runId: run.runId,
    runByUserId: run.runByUserId,
    runByScheduleId: run.runByScheduleId,
    runByAPI: run.runByAPI,
    data: {},
    screenshot: null,
  };

  if (run.serializableOutput && run.serializableOutput['item-0']) {
    formattedRun.data = run.serializableOutput['item-0'];
  } else if (run.binaryOutput && run.binaryOutput['item-0']) {
    formattedRun.screenshot = run.binaryOutput['item-0'];
  }

  return formattedRun;
}

interface CredentialInfo {
  value: string;
  type: string;
}

interface Credentials {
  [key: string]: CredentialInfo;
}

function handleWorkflowActions(workflow: any[], credentials: Credentials) {
  return workflow.map(step => {
    if (!step.what) return step;

    const newWhat: any[] = [];
    const processedSelectors = new Set<string>();

    for (let i = 0; i < step.what.length; i++) {
      const action = step.what[i];

      if (!action?.action || !action?.args?.[0]) {
        newWhat.push(action);
        continue;
      }

      const selector = action.args[0];
      const credential = credentials[selector];

      if (!credential) {
        newWhat.push(action);
        continue;
      }

      if (action.action === 'click') {
        newWhat.push(action);

        if (!processedSelectors.has(selector) &&
          i + 1 < step.what.length &&
          (step.what[i + 1].action === 'type' || step.what[i + 1].action === 'press')) {

          newWhat.push({
            action: 'type',
            args: [selector, encrypt(credential.value), credential.type]
          });

          newWhat.push({
            action: 'waitForLoadState',
            args: ['networkidle']
          });

          processedSelectors.add(selector);

          while (i + 1 < step.what.length &&
            (step.what[i + 1].action === 'type' ||
              step.what[i + 1].action === 'press' ||
              step.what[i + 1].action === 'waitForLoadState')) {
            i++;
          }
        }
      } else if ((action.action === 'type' || action.action === 'press') &&
        !processedSelectors.has(selector)) {
        newWhat.push({
          action: 'type',
          args: [selector, encrypt(credential.value), credential.type]
        });

        newWhat.push({
          action: 'waitForLoadState',
          args: ['networkidle']
        });

        processedSelectors.add(selector);

        // Skip subsequent type/press/waitForLoadState actions for this selector
        while (i + 1 < step.what.length &&
          (step.what[i + 1].action === 'type' ||
            step.what[i + 1].action === 'press' ||
            step.what[i + 1].action === 'waitForLoadState')) {
          i++;
        }
      }
    }

    return {
      ...step,
      what: newWhat
    };
  });
}

/**
 * PUT endpoint to update the name and limit of a robot.
 */
router.put('/recordings/:id', requireSignIn, async (req: AuthenticatedRequest, res) => {
  try {
    const { id } = req.params;
  const { name, limits, credentials, targetUrl, workflow: incomingWorkflow } = req.body;

    // Validate input
    if (!name && !limits && !credentials && !targetUrl) {
      return res.status(400).json({ error: 'Either "name", "limits", "credentials" or "target_url" must be provided.' });
    }

    // Fetch the robot by ID
    const robot = await Robot.findOne({ where: { 'recording_meta.id': id } });

    if (!robot) {
      return res.status(404).json({ error: 'Robot not found.' });
    }

    // Update fields if provided
    if (name) {
      robot.set('recording_meta', { ...robot.recording_meta, name });
    }

    if (targetUrl) {
      robot.set('recording_meta', { ...robot.recording_meta, url: targetUrl });

      const updatedWorkflow = [...robot.recording.workflow];
      let foundGoto = false;

      for (let i = updatedWorkflow.length - 1; i >= 0; i--) {
        const step = updatedWorkflow[i];
        for (let j = 0; j < step.what.length; j++) {
          const action = step.what[j];
          if (action.action === "goto" && action.args?.length) {

            action.args[0] = targetUrl;
            if (step.where?.url && step.where.url !== "about:blank") {
              step.where.url = targetUrl;
            }

            robot.set('recording', { ...robot.recording, workflow: updatedWorkflow });
            robot.changed('recording', true);
            foundGoto = true;
            i = -1;
            break;
          }
        }
      }
    }

    await robot.save();

    // Start with existing workflow or allow client to supply a full workflow replacement
    let workflow = incomingWorkflow && Array.isArray(incomingWorkflow)
      ? JSON.parse(JSON.stringify(incomingWorkflow))
      : [...robot.recording.workflow]; // Create a copy of the workflow

    if (credentials) {
      workflow = handleWorkflowActions(workflow, credentials);
    }

    if (limits && Array.isArray(limits) && limits.length > 0) {
      for (const limitInfo of limits) {
        const { pairIndex, actionIndex, argIndex, limit } = limitInfo;

        const pair = workflow[pairIndex];
        if (!pair || !pair.what) continue;

        const action = pair.what[actionIndex];
        if (!action || !action.args) continue;

        const arg = action.args[argIndex];
        if (!arg || typeof arg !== 'object') continue;

        (arg as { limit: number }).limit = limit;
      }
    }

    const updates: any = {
      recording: {
        ...robot.recording,
        workflow
      }
    };

    if (name || targetUrl) {
      updates.recording_meta = {
        ...robot.recording_meta,
        ...(name && { name }),
        ...(targetUrl && { url: targetUrl })
      };
    }

    await Robot.update(updates, {
      where: { 'recording_meta.id': id }
    });

    const updatedRobot = await Robot.findOne({ where: { 'recording_meta.id': id } });

    logger.log('info', `Robot with ID ${id} was updated successfully.`);

    return res.status(200).json({ message: 'Robot updated successfully', robot });
  } catch (error) {
    // Safely handle the error type
    if (error instanceof Error) {
      logger.log('error', `Error updating robot with ID ${req.params.id}: ${error.message}`);
      return res.status(500).json({ error: error.message });
    } else {
      logger.log('error', `Unknown error updating robot with ID ${req.params.id}`);
      return res.status(500).json({ error: 'An unknown error occurred.' });
    }
  }
});


/**
 * POST endpoint to duplicate a robot and update its target URL.
 */
router.post('/recordings/:id/duplicate', requireSignIn, async (req: AuthenticatedRequest, res) => {
  try {
    const { id } = req.params;
    const { targetUrl } = req.body;

    if (!targetUrl) {
      return res.status(400).json({ error: 'The "targetUrl" field is required.' });
    }

    const originalRobot = await Robot.findOne({ where: { 'recording_meta.id': id } });

    if (!originalRobot) {
      return res.status(404).json({ error: 'Original robot not found.' });
    }

    const lastWord = targetUrl.split('/').filter(Boolean).pop() || 'Unnamed';

    const workflow = originalRobot.recording.workflow.map((step) => {
      if (step.where?.url && step.where.url !== "about:blank") {
        step.where.url = targetUrl;
      }

      step.what.forEach((action) => {
        if (action.action === "goto" && action.args?.length) {
          action.args[0] = targetUrl;
        }
      });

      return step;
    });

    const currentTimestamp = new Date().toLocaleString();

    const newRobot = await Robot.create({
      id: uuid(),
      userId: originalRobot.userId,
      recording_meta: {
        ...originalRobot.recording_meta,
        id: uuid(),
        name: `${originalRobot.recording_meta.name} (${lastWord})`,
        createdAt: currentTimestamp,
        updatedAt: currentTimestamp,
      },
      recording: { ...originalRobot.recording, workflow },
      google_sheet_email: null,
      google_sheet_name: null,
      google_sheet_id: null,
      google_access_token: null,
      google_refresh_token: null,
      schedule: null,
    });

    logger.log('info', `Robot with ID ${id} duplicated successfully as ${newRobot.id}.`);

    return res.status(201).json({
      message: 'Robot duplicated and target URL updated successfully.',
      robot: newRobot,
    });
  } catch (error) {
    if (error instanceof Error) {
      logger.log('error', `Error duplicating robot with ID ${req.params.id}: ${error.message}`);
      return res.status(500).json({ error: error.message });
    } else {
      logger.log('error', `Unknown error duplicating robot with ID ${req.params.id}`);
      return res.status(500).json({ error: 'An unknown error occurred.' });
    }
  }
});

/**
 * POST endpoint for creating a markdown robot
 */
router.post('/recordings/scrape', requireSignIn, async (req: AuthenticatedRequest, res) => {
  try {
    const { url, name, formats } = req.body;

    if (!url) {
      return res.status(400).json({ error: 'The "url" field is required.' });
    }

    if (!req.user) {
      return res.status(401).send({ error: 'Unauthorized' });
    }

    // Validate URL format
    try {
      new URL(url);
    } catch (err) {
      return res.status(400).json({ error: 'Invalid URL format' });
    }

    // Validate format
    const validFormats = ['markdown', 'html'];

    if (!Array.isArray(formats) || formats.length === 0) {
      return res.status(400).json({ error: 'At least one output format must be selected.' });
    }

    const invalid = formats.filter(f => !validFormats.includes(f));
    if (invalid.length > 0) {
      return res.status(400).json({ error: `Invalid formats: ${invalid.join(', ')}` });
    }

    const robotName = name || `Markdown Robot - ${new URL(url).hostname}`;
    const currentTimestamp = new Date().toLocaleString();
    const robotId = uuid();

    const newRobot = await Robot.create({
      id: uuid(),
      userId: req.user.id,
      recording_meta: {
        name: robotName,
        id: robotId,
        createdAt: currentTimestamp,
        updatedAt: currentTimestamp,
        pairs: 0,
        params: [],
        type: 'scrape',
        url: url,
        formats: formats,
      },
      recording: { workflow: [] },
      google_sheet_email: null,
      google_sheet_name: null,
      google_sheet_id: null,
      google_access_token: null,
      google_refresh_token: null,
      schedule: null,
    });

    logger.log('info', `Markdown robot created with id: ${newRobot.id}`);
    capture(
      'maxun-oss-robot-created',
      {
        robot_meta: newRobot.recording_meta,
        recording: newRobot.recording,
      }
    )

    return res.status(201).json({
      message: 'Markdown robot created successfully.',
      robot: newRobot,
    });
  } catch (error) {
    if (error instanceof Error) {
      logger.log('error', `Error creating markdown robot: ${error.message}`);
      return res.status(500).json({ error: error.message });
    } else {
      logger.log('error', 'Unknown error creating markdown robot');
      return res.status(500).json({ error: 'An unknown error occurred.' });
    }
  }
});

/**
 * DELETE endpoint for deleting a recording from the storage.
 */
router.delete('/recordings/:id', requireSignIn, async (req: AuthenticatedRequest, res) => {
  if (!req.user) {
    return res.status(401).send({ error: 'Unauthorized' });
  }
  try {
    await Robot.destroy({
      where: { 'recording_meta.id': req.params.id }
    });
    capture(
      'maxun-oss-robot-deleted',
      {
        robotId: req.params.id,
        user_id: req.user?.id,
        deleted_at: new Date().toISOString(),
      }
    )
    return res.send(true);
  } catch (e) {
    const { message } = e as Error;
    logger.log('info', `Error while deleting a recording with name: ${req.params.fileName}.json`);
    return res.send(false);
  }
});

/**
 * GET endpoint for getting an array of runs from the storage.
 */
router.get('/runs', requireSignIn, async (req, res) => {
  try {
    const data = await Run.findAll();
    return res.send(data);
  } catch (e) {
    logger.log('info', 'Error while reading runs');
    return res.send(null);
  }
});

/**
 * DELETE endpoint for deleting a run from the storage.
 */
router.delete('/runs/:id', requireSignIn, async (req: AuthenticatedRequest, res) => {
  if (!req.user) {
    return res.status(401).send({ error: 'Unauthorized' });
  }
  try {
    await Run.destroy({ where: { runId: req.params.id } });
    capture(
      'maxun-oss-run-deleted',
      {
        runId: req.params.id,
        user_id: req.user?.id,
        deleted_at: new Date().toISOString(),
      }
    )
    return res.send(true);
  } catch (e) {
    const { message } = e as Error;
    logger.log('info', `Error while deleting a run with name: ${req.params.fileName}.json`);
    return res.send(false);
  }
});

/**
 * PUT endpoint for starting a remote browser instance and saving run metadata to the storage.
 * Making it ready for interpretation and returning a runId.
 * 
 * If the user has reached their browser limit, the run will be queued using pgBossClient.
 */
router.put('/runs/:id', requireSignIn, async (req: AuthenticatedRequest, res) => {
  try {
    const recording = await Robot.findOne({
      where: {
        'recording_meta.id': req.params.id
      },
      raw: true
    });

    if (!recording || !recording.recording_meta || !recording.recording_meta.id) {
      return res.status(404).send({ error: 'Recording not found' });
    }

    if (!req.user) {
      return res.status(401).send({ error: 'Unauthorized' });
    }

    // Generate runId first
    const runId = uuid();
    
    const canCreateBrowser = await browserPool.hasAvailableBrowserSlots(req.user.id, "run");

    if (canCreateBrowser) {
      let browserId: string;
      
      try {
        browserId = await createRemoteBrowserForRun(req.user.id);
        
        if (!browserId || browserId.trim() === '') {
          throw new Error('Failed to generate valid browser ID');
        }
        
        logger.log('info', `Created browser ${browserId} for run ${runId}`);
        
      } catch (browserError: any) {
        logger.log('error', `Failed to create browser: ${browserError.message}`);
        return res.status(500).send({ error: 'Failed to create browser instance' });
      }

      try {
        await Run.create({
          status: 'running',
          name: recording.recording_meta.name,
          robotId: recording.id,
          robotMetaId: recording.recording_meta.id,
          startedAt: new Date().toLocaleString(),
          finishedAt: '',
          browserId: browserId, 
          interpreterSettings: req.body,
          log: '',
          runId,
          runByUserId: req.user.id,
          serializableOutput: {},
          binaryOutput: {},
        });

        logger.log('info', `Created run ${runId} with browser ${browserId}`);

      } catch (dbError: any) {
        logger.log('error', `Database error creating run: ${dbError.message}`);
        
        try {
          await destroyRemoteBrowser(browserId, req.user.id);
        } catch (cleanupError: any) {
          logger.log('warn', `Failed to cleanup browser after run creation failure: ${cleanupError.message}`);
        }
        
        return res.status(500).send({ error: 'Failed to create run record' });
      }

      try {
        const userQueueName = `execute-run-user-${req.user.id}`;
        await pgBossClient.createQueue(userQueueName);
       
        const jobId = await pgBossClient.send(userQueueName, {
          userId: req.user.id,
          runId: runId,
          browserId: browserId, 
        });
        
        logger.log('info', `Queued run execution job with ID: ${jobId} for run: ${runId}`);
      } catch (queueError: any) {
        logger.log('error', `Failed to queue run execution: ${queueError.message}`);
        
        try {
          await Run.update({
            status: 'failed',
            finishedAt: new Date().toLocaleString(),
            log: 'Failed to queue execution job'
          }, { where: { runId: runId } });
          
          await destroyRemoteBrowser(browserId, req.user.id);
        } catch (cleanupError: any) {
          logger.log('warn', `Failed to cleanup after queue error: ${cleanupError.message}`);
        }

        return res.status(503).send({ error: 'Unable to queue run, please try again later' });
      }

      return res.send({
        browserId: browserId, 
        runId: runId,
        robotMetaId: recording.recording_meta.id,
        queued: false 
      }); 
    } else {
      const browserId = uuid(); 

      await Run.create({
        status: 'queued',
        name: recording.recording_meta.name,
        robotId: recording.id,
        robotMetaId: recording.recording_meta.id,
        startedAt: new Date().toLocaleString(),
        finishedAt: '',
        browserId,
        interpreterSettings: req.body,
        log: 'Run queued - waiting for available browser slot',
        runId,
        runByUserId: req.user.id,
        serializableOutput: {},
        binaryOutput: {},
      });
      
      return res.send({
        browserId: browserId,
        runId: runId,
        robotMetaId: recording.recording_meta.id,
        queued: true 
      });
    } 
  } catch (e) {
    const { message } = e as Error;
    logger.log('error', `Error while creating a run with robot id: ${req.params.id} - ${message}`);    
    return res.status(500).send({ error: 'Internal server error' });
  }
});

/**
 * GET endpoint for getting a run from the storage.
 */
router.get('/runs/run/:id', requireSignIn, async (req, res) => {
  try {
    const run = await Run.findOne({ where: { runId: req.params.runId }, raw: true });
    if (!run) {
      return res.status(404).send(null);
    }
    return res.send(run);
  } catch (e) {
    const { message } = e as Error;
    logger.log('error', `Error ${message} while reading a run with id: ${req.params.id}.json`);
    return res.send(null);
  }
});

function AddGeneratedFlags(workflow: WorkflowFile) {
  const copy = JSON.parse(JSON.stringify(workflow));
  for (let i = 0; i < workflow.workflow.length; i++) {
    copy.workflow[i].what.unshift({
      action: 'flag',
      args: ['generated'],
    });
  }
  return copy;
};

/**
 * PUT endpoint for finishing a run and saving it to the storage.
 */
router.post('/runs/run/:id', requireSignIn, async (req: AuthenticatedRequest, res) => {
  try {
    if (!req.user) { return res.status(401).send({ error: 'Unauthorized' }); }

    const run = await Run.findOne({ where: { runId: req.params.id } });
    if (!run) {
      return res.status(404).send(false);
    }

    const plainRun = run.toJSON();

    const recording = await Robot.findOne({ where: { 'recording_meta.id': plainRun.robotMetaId }, raw: true });
    if (!recording) {
      return res.status(404).send(false);
    }

    try {
      const userQueueName = `execute-run-user-${req.user.id}`;

      // Queue the execution job
      await pgBossClient.createQueue(userQueueName);

      const jobId = await pgBossClient.send(userQueueName, {
        userId: req.user.id,
        runId: req.params.id,
        browserId: plainRun.browserId
      });

      logger.log('info', `Queued run execution job with ID: ${jobId} for run: ${req.params.id}`);
    } catch (queueError: any) {
      logger.log('error', `Failed to queue run execution`);

    }
  } catch (e) {
    const { message } = e as Error;
    // If error occurs, set run status to failed
    const run = await Run.findOne({ where: { runId: req.params.id } });
    if (run) {
      await run.update({
        status: 'failed',
        finishedAt: new Date().toLocaleString(),
      });
    }
    logger.log('info', `Error while running a robot with id: ${req.params.id} - ${message}`);
    capture(
      'maxun-oss-run-created-manual',
      {
        runId: req.params.id,
        user_id: req.user?.id,
        created_at: new Date().toISOString(),
        status: 'failed',
        error_message: message,
      }
    );
    return res.send(false);
  }
});

router.put('/schedule/:id/', requireSignIn, async (req: AuthenticatedRequest, res) => {
  try {
    const { id } = req.params;
    const { runEvery, runEveryUnit, startFrom, dayOfMonth, atTimeStart, atTimeEnd, timezone } = req.body;

    const robot = await Robot.findOne({ where: { 'recording_meta.id': id } });
    if (!robot) {
      return res.status(404).json({ error: 'Robot not found' });
    }

    // Validate required parameters
    if (!runEvery || !runEveryUnit || !startFrom || !atTimeStart || !atTimeEnd || !timezone) {
      return res.status(400).json({ error: 'Missing required parameters' });
    }

    // Validate time zone
    if (!moment.tz.zone(timezone)) {
      return res.status(400).json({ error: 'Invalid timezone' });
    }

    // Validate and parse start and end times
    const [startHours, startMinutes] = atTimeStart.split(':').map(Number);
    const [endHours, endMinutes] = atTimeEnd.split(':').map(Number);

    if (isNaN(startHours) || isNaN(startMinutes) || isNaN(endHours) || isNaN(endMinutes) ||
      startHours < 0 || startHours > 23 || startMinutes < 0 || startMinutes > 59 ||
      endHours < 0 || endHours > 23 || endMinutes < 0 || endMinutes > 59) {
      return res.status(400).json({ error: 'Invalid time format' });
    }

    const days = ['SUNDAY', 'MONDAY', 'TUESDAY', 'WEDNESDAY', 'THURSDAY', 'FRIDAY', 'SATURDAY'];
    if (!days.includes(startFrom)) {
      return res.status(400).json({ error: 'Invalid start day' });
    }

    // Build cron expression based on run frequency and starting day
    let cronExpression;
    const dayIndex = days.indexOf(startFrom);

    switch (runEveryUnit) {
      case 'MINUTES':
        cronExpression = `*/${runEvery} * * * *`;
        break;
      case 'HOURS':
        cronExpression = `${startMinutes} */${runEvery} * * *`;
        break;
      case 'DAYS':
        cronExpression = `${startMinutes} ${startHours} */${runEvery} * *`;
        break;
      case 'WEEKS':
        cronExpression = `${startMinutes} ${startHours} * * ${dayIndex}`;
        break;
      case 'MONTHS':
        // todo: handle leap year
        cronExpression = `${startMinutes} ${startHours} ${dayOfMonth} */${runEvery} *`;
        if (startFrom !== 'SUNDAY') {
          cronExpression += ` ${dayIndex}`;
        }
        break;
      default:
        return res.status(400).json({ error: 'Invalid runEveryUnit' });
    }

    // Validate cron expression
    if (!cronExpression || !cron.validate(cronExpression)) {
      return res.status(400).json({ error: 'Invalid cron expression generated' });
    }

    if (!req.user) {
      return res.status(401).json({ error: 'Unauthorized' });
    }

    try {
      await cancelScheduledWorkflow(id);
    } catch (cancelError) {
      logger.log('warn', `Failed to cancel existing schedule for robot ${id}: ${cancelError}`);
    }

    const jobId = await scheduleWorkflow(id, req.user.id, cronExpression, timezone);

    const nextRunAt = computeNextRun(cronExpression, timezone);

    await robot.update({
      schedule: {
        runEvery,
        runEveryUnit,
        startFrom,
        dayOfMonth,
        atTimeStart,
        atTimeEnd,
        timezone,
        cronExpression,
        lastRunAt: undefined,
        nextRunAt: nextRunAt || undefined,
      },
    });

    capture(
      'maxun-oss-robot-scheduled',
      {
        robotId: id,
        user_id: req.user.id,
        scheduled_at: new Date().toISOString(),
      }
    )

    // Fetch updated schedule details after setting it
    const updatedRobot = await Robot.findOne({ where: { 'recording_meta.id': id } });

    res.status(200).json({
      message: 'success',
      robot: updatedRobot,
    });
  } catch (error) {
    console.error('Error scheduling workflow:', error);
    res.status(500).json({ error: 'Failed to schedule workflow' });
  }
});


// Endpoint to get schedule details
router.get('/schedule/:id', requireSignIn, async (req, res) => {
  try {
    const robot = await Robot.findOne({ where: { 'recording_meta.id': req.params.id }, raw: true });

    if (!robot) {
      return res.status(404).json({ error: 'Robot not found' });
    }

    return res.status(200).json({
      schedule: robot.schedule
    });

  } catch (error) {
    console.error('Error getting schedule:', error);
    res.status(500).json({ error: 'Failed to get schedule' });
  }
});

// Endpoint to delete schedule
router.delete('/schedule/:id', requireSignIn, async (req: AuthenticatedRequest, res) => {
  try {
    const { id } = req.params;

    if (!req.user) {
      return res.status(401).json({ error: 'Unauthorized' });
    }

    const robot = await Robot.findOne({ where: { 'recording_meta.id': id } });
    if (!robot) {
      return res.status(404).json({ error: 'Robot not found' });
    }

    // Cancel the scheduled job in pgBossClient
    try {
      await cancelScheduledWorkflow(id);
    } catch (error) {
      logger.log('error', `Error cancelling scheduled job for robot ${id}: ${error}`);
      // Continue with robot update even if cancellation fails
    }

    // Delete the schedule from the robot
    await robot.update({
      schedule: null
    });

    capture(
      'maxun-oss-robot-schedule-deleted',
      {
        robotId: id,
        user_id: req.user?.id,
        unscheduled_at: new Date().toISOString(),
      }
    )

    res.status(200).json({ message: 'Schedule deleted successfully' });

  } catch (error) {
    console.error('Error deleting schedule:', error);
    res.status(500).json({ error: 'Failed to delete schedule' });
  }
});

/**
 * POST endpoint for aborting a current interpretation of the run.
 */
router.post('/runs/abort/:id', requireSignIn, async (req: AuthenticatedRequest, res) => {
  try {
    if (!req.user) { return res.status(401).send({ error: 'Unauthorized' }); }
    
    const run = await Run.findOne({ where: { runId: req.params.id } });
    
    if (!run) {
      return res.status(404).send({ error: 'Run not found' });
    }

    if (!['running', 'queued'].includes(run.status)) {
      return res.status(400).send({ 
        error: `Cannot abort run with status: ${run.status}` 
      });
    }

    const isQueued = run.status === 'queued';

    await run.update({
      status: 'aborting'
    });

    if (isQueued) {
      await run.update({
        status: 'aborted',
        finishedAt: new Date().toLocaleString(),
        log: 'Run aborted while queued'
      });
      
      return res.send({ 
        success: true, 
        message: 'Queued run aborted',
        isQueued: true 
      });
    }

    // Immediately stop interpreter like cloud version
    try {
      const browser = browserPool.getRemoteBrowser(run.browserId);
      if (browser && browser.interpreter) {
        logger.log('info', `Immediately stopping interpreter for run ${req.params.id}`);
        await browser.interpreter.stopInterpretation();
      }
    } catch (immediateStopError: any) {
      logger.log('warn', `Failed to immediately stop interpreter: ${immediateStopError.message}`);
    }

    const userQueueName = `abort-run-user-${req.user.id}`;
    await pgBossClient.createQueue(userQueueName);
  
    const jobId = await pgBossClient.send(userQueueName, {
      userId: req.user.id,
      runId: req.params.id
    });

    logger.log('info', `Abort signal sent for run ${req.params.id}, job ID: ${jobId}`);

    return res.send({ 
      success: true, 
      message: 'Run stopped immediately, cleanup queued',
      jobId,
      isQueued: false
    });    
    
  } catch (e) {
    const { message } = e as Error;
    logger.log('error', `Error aborting run ${req.params.id}: ${message}`);
    return res.status(500).send({ error: 'Failed to abort run' });
  }
});

// Circuit breaker for database connection issues
let consecutiveDbErrors = 0;
const MAX_CONSECUTIVE_ERRORS = 3;
const CIRCUIT_BREAKER_COOLDOWN = 30000;
let circuitBreakerOpenUntil = 0;

async function processQueuedRuns() {
  try {
    if (Date.now() < circuitBreakerOpenUntil) {
      return;
    }
    const queuedRun = await Run.findOne({
      where: { status: 'queued' },
      order: [['startedAt', 'ASC']],
    });
    consecutiveDbErrors = 0;
    if (!queuedRun) return;

    const userId = queuedRun.runByUserId;
    
    const canCreateBrowser = await browserPool.hasAvailableBrowserSlots(userId, "run");
    
    if (canCreateBrowser) {
      logger.log('info', `Processing queued run ${queuedRun.runId} for user ${userId}`);
      
      const recording = await Robot.findOne({
        where: {
          'recording_meta.id': queuedRun.robotMetaId
        },
        raw: true
      });

      if (!recording) {
        await queuedRun.update({
          status: 'failed',
          finishedAt: new Date().toLocaleString(),
          log: 'Recording not found'
        });
        return;
      }

      try {
        const newBrowserId = await createRemoteBrowserForRun(userId);

        logger.log('info', `Created and initialized browser ${newBrowserId} for queued run ${queuedRun.runId}`);

        await queuedRun.update({
          status: 'running',
          browserId: newBrowserId,
          log: 'Browser created and ready for execution'
        });

        const userQueueName = `execute-run-user-${userId}`;
        await pgBossClient.createQueue(userQueueName);
        
        const jobId = await pgBossClient.send(userQueueName, {
          userId: userId,
          runId: queuedRun.runId,
          browserId: newBrowserId,
        });

        logger.log('info', `Queued execution for run ${queuedRun.runId} with ready browser ${newBrowserId}, job ID: ${jobId}`);
        
      } catch (browserError: any) {
        logger.log('error', `Failed to create browser for queued run: ${browserError.message}`);
        await queuedRun.update({
          status: 'failed',
          finishedAt: new Date().toLocaleString(),
          log: `Failed to create browser: ${browserError.message}`
        });
      }
    }
  } catch (error: any) {
    consecutiveDbErrors++;

    if (consecutiveDbErrors >= MAX_CONSECUTIVE_ERRORS) {
      circuitBreakerOpenUntil = Date.now() + CIRCUIT_BREAKER_COOLDOWN;
      logger.log('error', `Circuit breaker opened after ${MAX_CONSECUTIVE_ERRORS} consecutive errors. Cooling down for ${CIRCUIT_BREAKER_COOLDOWN/1000}s`);
    }

    logger.log('error', `Error processing queued runs (${consecutiveDbErrors}/${MAX_CONSECUTIVE_ERRORS}): ${error.message}`);
  }
}

/**
 * Recovers orphaned runs that were left in "running" status due to instance crashes
 * This function runs on server startup to ensure data reliability
 */
export async function recoverOrphanedRuns() {
  try {
    logger.log('info', 'Starting recovery of orphaned runs...');
  
    const orphanedRuns = await Run.findAll({
      where: { 
        status: ['running', 'scheduled'] 
      },
      order: [['startedAt', 'ASC']]
    });
    
    if (orphanedRuns.length === 0) {
      logger.log('info', 'No orphaned runs found');
      return;
    }
    
    logger.log('info', `Found ${orphanedRuns.length} orphaned runs to recover (including scheduled runs)`);
    
    for (const run of orphanedRuns) {
      try {
        const runData = run.toJSON();
        logger.log('info', `Recovering orphaned run: ${runData.runId}`);
        
        const browser = browserPool.getRemoteBrowser(runData.browserId);
        
        if (!browser) {
          const retryCount = runData.retryCount || 0;
          
          if (retryCount < 3) {
            await run.update({
              status: 'queued',
              retryCount: retryCount + 1,
              serializableOutput: {},
              binaryOutput: {},
              browserId: undefined,
              log: runData.log ? `${runData.log}\n[RETRY ${retryCount + 1}/3] Re-queuing due to server crash` : `[RETRY ${retryCount + 1}/3] Re-queuing due to server crash`
            });
            
            logger.log('info', `Re-queued crashed run ${runData.runId} (retry ${retryCount + 1}/3)`);  
          } else {
            const crashRecoveryMessage = `Max retries exceeded (3/3) - Run failed after multiple server crashes.`;
            
            await run.update({
              status: 'failed',
              finishedAt: new Date().toLocaleString(),
              log: runData.log ? `${runData.log}\n${crashRecoveryMessage}` : crashRecoveryMessage
            });
            
            logger.log('warn', `Max retries reached for run ${runData.runId}, marked as permanently failed`);
          }
          
          if (runData.browserId) {
            try {
              browserPool.deleteRemoteBrowser(runData.browserId);
              logger.log('info', `Cleaned up stale browser reference: ${runData.browserId}`);
            } catch (cleanupError: any) {
              logger.log('warn', `Failed to cleanup browser reference ${runData.browserId}: ${cleanupError.message}`);
            }
          }
        } else {
          logger.log('info', `Run ${runData.runId} browser still active, not orphaned`);
        }
      } catch (runError: any) {
        logger.log('error', `Failed to recover run ${run.runId}: ${runError.message}`);
      }
    }
    
    logger.log('info', `Orphaned run recovery completed. Processed ${orphanedRuns.length} runs.`);
  } catch (error: any) {
    logger.log('error', `Failed to recover orphaned runs: ${error.message}`);
  }
}

export { processQueuedRuns };<|MERGE_RESOLUTION|>--- conflicted
+++ resolved
@@ -13,14 +13,9 @@
 import { capture } from "../utils/analytics";
 import { encrypt, decrypt } from '../utils/auth';
 import { WorkflowFile } from 'maxun-core';
-<<<<<<< HEAD
 import { cancelScheduledWorkflow, scheduleWorkflow } from '../storage/schedule';
 import { pgBossClient } from '../storage/pgboss';
 chromium.use(stealthPlugin());
-=======
-import { cancelScheduledWorkflow, scheduleWorkflow } from '../schedule-worker';
-import { pgBoss, registerWorkerForQueue, registerAbortWorkerForQueue } from '../pgboss-worker';
->>>>>>> a7b14cfe
 
 export const router = Router();
 
