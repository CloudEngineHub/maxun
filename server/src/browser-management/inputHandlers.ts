/**
 * A set of functions handling reproduction of user input
 * on the remote browser instance as well as the generation of workflow pairs.
 * These functions are called by the client through socket communication.
 */
import { Socket } from 'socket.io';
import logger from "../logger";
import { Coordinates, ScrollDeltas, KeyboardInput, DatePickerEventData } from '../types';
import { browserPool } from "../server";
<<<<<<< HEAD
import { Page } from "playwright";
=======
import { WorkflowGenerator } from "../workflow-management/classes/Generator";
import { Page } from "playwright-core";
import { throttle } from "../../../src/helpers/inputHelpers";
>>>>>>> a7b14cfe
import { CustomActions } from "../../../src/shared/types";
import { WhereWhatPair } from "maxun-core";
import { RemoteBrowser } from './classes/RemoteBrowser';

/**
 * A wrapper function for handling user input.
 * This function gets the active browser instance from the browser pool
 * and passes necessary arguments to the appropriate handlers.
 * e.g. {@link Generator}, {@link RemoteBrowser.currentPage}
 *
 * Also ignores any user input while interpretation is in progress.
 *
 * @param handleCallback The callback handler to be called
 * @param args - arguments to be passed to the handler
 * @param socket - socket with authenticated request
 * @category HelperFunctions
 */
const handleWrapper = async (
    handleCallback: (
        activeBrowser: RemoteBrowser,
        page: Page,
        args?: any
    ) => Promise<void>,
    userId: string,
    args?: any
) => {
    const id = browserPool.getActiveBrowserId(userId, "recording");
    if (id) {
        const activeBrowser = browserPool.getRemoteBrowser(id);
        if (activeBrowser?.interpreter.interpretationInProgress() && !activeBrowser.interpreter.interpretationIsPaused) {
            logger.log('debug', `Ignoring input, while interpretation is in progress`);
            return;
        }
        const currentPage = activeBrowser?.getCurrentPage();
        if (currentPage && activeBrowser) {
            if (args) {
                await handleCallback(activeBrowser, currentPage, args);
            } else {
                await handleCallback(activeBrowser, currentPage);
            }
        } else {
            logger.log('warn', `No active page for browser ${id}`);
        }
    } else {
        logger.log('warn', `No active browser for id ${id}`);
    }
}

/**
 * An interface for custom action description.
 * @category Types
 */
interface CustomActionEventData {
    action: CustomActions;
    settings: any;
    actionId?: string;
}

/**
 * A wrapper function for handling custom actions.
 * @param socket The socket connection
 * @param customActionEventData The custom action event data
 * @category HelperFunctions
 */
const onGenerateAction = async (customActionEventData: CustomActionEventData, userId: string) => {
    logger.log('debug', `Generating ${customActionEventData.action} action emitted from client`);
    await handleWrapper(handleGenerateAction, userId, customActionEventData);
}

/**
 * Handles the generation of a custom action workflow pair.
 * @param generator The workflow generator
 * @param page The active page
 * @param action The custom action
 * @param settings The custom action settings
 * @param actionId Optional action ID for tracking and updating specific actions
 * @category BrowserManagement
 */
const handleGenerateAction =
  async (activeBrowser: RemoteBrowser, page: Page, { action, settings, actionId }: CustomActionEventData) => {
    try {
      if (page.isClosed()) {
        logger.log("debug", `Ignoring generate action event: page is closed`);
        return;
      }

      const generator = activeBrowser.generator;
      await generator.customAction(action, actionId || '', settings, page);
    } catch (e) {
      const { message } = e as Error;
      logger.log("warn", `Error handling generate action event: ${message}`);
    }
  }

/**
 * A wrapper function for handling mousedown event.
 * @param socket The socket connection
 * @param coordinates - coordinates of the mouse click
 * @category HelperFunctions
 */
const onMousedown = async (coordinates: Coordinates, userId: string) => {
    logger.log('debug', 'Handling mousedown event emitted from client');
    await handleWrapper(handleMousedown, userId, coordinates);
}

/**
 * A mousedown event handler.
 * Reproduces the click on the remote browser instance
 * and generates pair data for the recorded workflow.
 * @param activeBrowser - the active remote browser {@link RemoteBrowser}
 * @param page - the active page of the remote browser
 * @param x - the x coordinate of the mousedown event
 * @param y - the y coordinate of the mousedown event
 * @category BrowserManagement
 */
const handleMousedown = async (activeBrowser: RemoteBrowser, page: Page, { x, y }: Coordinates) => {
    try {
    if (page.isClosed()) {
      logger.log("debug", `Ignoring mousedown event: page is closed`);
      return;
    }

    const generator = activeBrowser.generator;
    await generator.onClick({ x, y }, page);
    const previousUrl = page.url();
    const tabsBeforeClick = page.context().pages().length;
    await page.mouse.click(x, y);
    // try if the click caused a navigation to a new url
    try {
      await page.waitForNavigation({ timeout: 2000 });
      const currentUrl = page.url();
      if (currentUrl !== previousUrl) {
        generator.notifyUrlChange(currentUrl);
      }
    } catch (e) {
      const { message } = e as Error;
    } //ignore possible timeouts

    // check if any new page was opened by the click
    const tabsAfterClick = page.context().pages().length;
    const numOfNewPages = tabsAfterClick - tabsBeforeClick;
    if (numOfNewPages > 0) {
      for (let i = 1; i <= numOfNewPages; i++) {
        const newPage = page.context().pages()[tabsAfterClick - i];
        if (newPage) {
          generator.notifyOnNewTab(newPage, tabsAfterClick - i);
        }
      }
    }
    logger.log("debug", `Clicked on position x:${x}, y:${y}`);
  } catch (e) {
    const { message } = e as Error;
    logger.log("warn", `Error handling mousedown event: ${message}`);
  }
};

/**
 * A wrapper function for handling the wheel event.
 * @param socket The socket connection 
 * @param scrollDeltas - the scroll deltas of the wheel event
 * @category HelperFunctions
 */
const onWheel = async (scrollDeltas: ScrollDeltas, userId: string) => {
    logger.log('debug', 'Handling scroll event emitted from client');
    await handleWrapper(handleWheel, userId, scrollDeltas);
};

/**
 * A wheel event handler.
 * Reproduces the wheel event on the remote browser instance.
 * Scroll is not generated for the workflow pair. This is because
 * Playwright scrolls elements into focus on any action.
 * @param activeBrowser - the active remote browser {@link RemoteBrowser}
 * @param page - the active page of the remote browser
 * @param deltaX - the delta x of the wheel event
 * @param deltaY - the delta y of the wheel event
 * @category BrowserManagement
 */
const handleWheel = async (activeBrowser: RemoteBrowser, page: Page, { deltaX, deltaY }: ScrollDeltas) => {
    try {
        if (page.isClosed()) {
            logger.log("debug", `Ignoring wheel event: page is closed`);
            return;
        }
        
        await page.mouse.wheel(deltaX, deltaY).catch(error => {
            logger.log('warn', `Wheel event failed: ${error.message}`);
        });    
        logger.log('debug', `Scrolled horizontally ${deltaX} pixels and vertically ${deltaY} pixels`);    
    } catch (e) {
        const { message } = e as Error;
        logger.log('warn', `Error handling wheel event: ${message}`);
    }
};

/**
 * A wrapper function for handling the mousemove event.
 * @param socket The socket connection
 * @param coordinates - the coordinates of the mousemove event
 * @category HelperFunctions
 */
const onMousemove = async (coordinates: Coordinates, userId: string) => {
    logger.log('debug', 'Handling mousemove event emitted from client');
    await handleWrapper(handleMousemove, userId, coordinates);
}

/**
 * A mousemove event handler.
 * Reproduces the mousemove event on the remote browser instance
 * and generates data for the client's highlighter.
 * Mousemove is also not reflected in the workflow.
 * @param activeBrowser - the active remote browser {@link RemoteBrowser}
 * @param page - the active page of the remote browser
 * @param x - the x coordinate of the mousemove event
 * @param y - the y coordinate of the mousemove event
 * @category BrowserManagement
 */
const handleMousemove = async (activeBrowser: RemoteBrowser, page: Page, { x, y }: Coordinates) => {
    try {
        if (page.isClosed()) {
            logger.log("debug", `Ignoring mousemove event: page is closed`);
            return;
        }

        const generator = activeBrowser.generator;
        await page.mouse.move(x, y);
        // throttle(async () => {
        //     if (!page.isClosed()) {
        //         await generator.generateDataForHighlighter(page, { x, y });
        //     }
        // }, 100)();
        logger.log("debug", `Moved over position x:${x}, y:${y}`);
    } catch (e) {
        const { message } = e as Error;
        logger.log("error", message);
    }
}

/**
 * A wrapper function for handling the keydown event.
 * @param socket The socket connection
 * @param keyboardInput - the keyboard input of the keydown event
 * @category HelperFunctions
 */
const onKeydown = async (keyboardInput: KeyboardInput, userId: string) => {
    logger.log('debug', 'Handling keydown event emitted from client');
    await handleWrapper(handleKeydown, userId, keyboardInput);
}

/**
 * A keydown event handler.
 * Reproduces the keydown event on the remote browser instance
 * and generates the workflow pair data.
 * @param activeBrowser - the active remote browser {@link RemoteBrowser}
 * @param page - the active page of the remote browser
 * @param key - the pressed key
 * @param coordinates - the coordinates, where the keydown event happened
 * @category BrowserManagement
 */
const handleKeydown = async (activeBrowser: RemoteBrowser, page: Page, { key, coordinates }: KeyboardInput) => {
    try {
        if (page.isClosed()) {
            logger.log("debug", `Ignoring keydown event: page is closed`);
            return;
        }

        const generator = activeBrowser.generator;
        await page.keyboard.down(key);
        await generator.onKeyboardInput(key, coordinates, page);
        logger.log("debug", `Key ${key} pressed`);
    } catch (e) {
        const { message } = e as Error;
        logger.log("warn", `Error handling keydown event: ${message}`);
    }
};

/**
 * Handles the date selection event.
 * @param activeBrowser - the active remote browser {@link RemoteBrowser}
 * @param page - the active page of the remote browser
 * @param data - the data of the date selection event {@link DatePickerEventData}
 * @category BrowserManagement
 */
const handleDateSelection = async (activeBrowser: RemoteBrowser, page: Page, data: DatePickerEventData) => {
    try {
        if (page.isClosed()) {
            logger.log("debug", `Ignoring date selection event: page is closed`);
            return;
        }

        const generator = activeBrowser.generator;
        await generator.onDateSelection(page, data);
        logger.log("debug", `Date ${data.value} selected`);
    } catch (e) {
        const { message } = e as Error;
        logger.log("warn", `Error handling date selection event: ${message}`);
    }
}

/**
 * A wrapper function for handling the date selection event.
 * @param socket The socket connection
 * @param data - the data of the date selection event
 * @category HelperFunctions
 */
const onDateSelection = async (data: DatePickerEventData, userId: string) => {
    logger.log('debug', 'Handling date selection event emitted from client');
    await handleWrapper(handleDateSelection, userId, data);
}

/**
 * Handles the dropdown selection event.
 * @param activeBrowser - the active remote browser {@link RemoteBrowser}
 * @param page - the active page of the remote browser
 * @param data - the data of the dropdown selection event
 * @category BrowserManagement
 */
const handleDropdownSelection = async (activeBrowser: RemoteBrowser, page: Page, data: { selector: string, value: string }) => {
    try {
        if (page.isClosed()) {
            logger.log("debug", `Ignoring dropdown selection event: page is closed`);
            return;
        }

        const generator = activeBrowser.generator;
        await generator.onDropdownSelection(page, data);
        logger.log("debug", `Dropdown value ${data.value} selected`);
    } catch (e) {
        const { message } = e as Error;
        logger.log("warn", `Error handling dropdown selection event: ${message}`);
    }
}

/**
 * A wrapper function for handling the dropdown selection event.
 * @param socket The socket connection
 * @param data - the data of the dropdown selection event
 * @category HelperFunctions
 */
const onDropdownSelection = async (data: { selector: string, value: string }, userId: string) => {
    logger.log('debug', 'Handling dropdown selection event emitted from client');
    await handleWrapper(handleDropdownSelection, userId, data);
}

/**
 * Handles the time selection event.
 * @param activeBrowser - the active remote browser {@link RemoteBrowser}
 * @param page - the active page of the remote browser
 * @param data - the data of the time selection event
 * @category BrowserManagement
 */
const handleTimeSelection = async (activeBrowser: RemoteBrowser, page: Page, data: { selector: string, value: string }) => {
    try {
        if (page.isClosed()) {
            logger.log("debug", `Ignoring time selection event: page is closed`);
            return;
        }

        const generator = activeBrowser.generator;
        await generator.onTimeSelection(page, data);
        logger.log("debug", `Time value ${data.value} selected`);
    } catch (e) {
        const { message } = e as Error;
        logger.log("warn", `Error handling time selection event: ${message}`);
    }
}

/**
 * A wrapper function for handling the time selection event.
 * @param socket The socket connection
 * @param data - the data of the time selection event
 * @category HelperFunctions
 */
const onTimeSelection = async (data: { selector: string, value: string }, userId: string) => {
    logger.log('debug', 'Handling time selection event emitted from client');
    await handleWrapper(handleTimeSelection, userId, data);
}

/**
 * Handles the datetime-local selection event.
 * @param activeBrowser - the active remote browser {@link RemoteBrowser}
 * @param page - the active page of the remote browser
 * @param data - the data of the datetime-local selection event
 * @category BrowserManagement
 */
const handleDateTimeLocalSelection = async (activeBrowser: RemoteBrowser, page: Page, data: { selector: string, value: string }) => {
    try {
        if (page.isClosed()) {
            logger.log(
                "debug",
                `Ignoring datetime-local selection event: page is closed`
            );
            return;
        }

        const generator = activeBrowser.generator;
        await generator.onDateTimeLocalSelection(page, data);
        logger.log("debug", `DateTime Local value ${data.value} selected`);
    } catch (e) {
        const { message } = e as Error;
        logger.log(
        "warn",
        `Error handling datetime-local selection event: ${message}`
        );
    }
}

/**
 * A wrapper function for handling the datetime-local selection event.
 * @param socket The socket connection
 * @param data - the data of the datetime-local selection event
 * @category HelperFunctions
 */
const onDateTimeLocalSelection = async (data: { selector: string, value: string }, userId: string) => {
    logger.log('debug', 'Handling datetime-local selection event emitted from client');
    await handleWrapper(handleDateTimeLocalSelection, userId, data);
}

/**
 * A wrapper function for handling the keyup event.
 * @param socket The socket connection
 * @param keyboardInput - the keyboard input of the keyup event
 * @category HelperFunctions
 */
const onKeyup = async (keyboardInput: KeyboardInput, userId: string) => {
    logger.log('debug', 'Handling keyup event emitted from client');
    await handleWrapper(handleKeyup, userId, keyboardInput);
}

/**
 * A keyup event handler.
 * Reproduces the keyup event on the remote browser instance.
 * Does not generate any data - keyup is not reflected in the workflow.
 * @param activeBrowser - the active remote browser {@link RemoteBrowser}
 * @param page - the active page of the remote browser
 * @param key - the released key
 * @category BrowserManagement
 */
const handleKeyup = async (activeBrowser: RemoteBrowser, page: Page, key: string) => {
    try {
        if (page.isClosed()) {
            logger.log("debug", `Ignoring keyup event: page is closed`);
            return;
        }

        await page.keyboard.up(key);
        logger.log("debug", `Key ${key} unpressed`);
    } catch (e) {
        const { message } = e as Error;
        logger.log("warn", `Error handling keyup event: ${message}`);
    }
};

/**
 * A wrapper function for handling the url change event.
 * @param socket The socket connection
 * @param url - the new url of the page
 * @category HelperFunctions
 */
const onChangeUrl = async (url: string, userId: string) => {
    logger.log('debug', 'Handling change url event emitted from client');
    await handleWrapper(handleChangeUrl, userId, url);
}

/**
 * An url change event handler.
 * Navigates the page to the given url and generates data for the workflow.
 * @param activeBrowser - the active remote browser {@link RemoteBrowser}
 * @param page - the active page of the remote browser
 * @param url - the new url of the page
 * @category BrowserManagement
 */
const handleChangeUrl = async (activeBrowser: RemoteBrowser, page: Page, url: string) => {
    try {
        if (page.isClosed()) {
            logger.log("debug", `Ignoring change url event: page is closed`);
            return;
        }

        if (url) {
            const generator = activeBrowser.generator;
            await generator.onChangeUrl(url, page);

            try {
                await page.goto(url, { waitUntil: "domcontentloaded", timeout: 30000 });
                await page.waitForTimeout(2000); 
                logger.log("debug", `Went to ${url}`);
            } catch (e) {
                const { message } = e as Error;
                logger.log("error", message);
            }
        } else {
            logger.log("warn", `No url provided`);
        }
    } catch (e) {
        const { message } = e as Error;
        logger.log("warn", `Error handling change url event: ${message}`);
    }
};

/**
 * A wrapper function for handling the refresh event.
 * @param socket The socket connection
 * @category HelperFunctions
 */
const onRefresh = async (userId: string) => {
    logger.log('debug', 'Handling refresh event emitted from client');
    await handleWrapper(handleRefresh, userId, undefined);
}

/**
 * A refresh event handler.
 * Refreshes the page. This is not reflected in the workflow.
 * @param activeBrowser - the active remote browser {@link RemoteBrowser}
 * @param page - the active page of the remote browser
 * @category BrowserManagement
 */
const handleRefresh = async (activeBrowser: RemoteBrowser, page: Page) => {
    try {
        if (page.isClosed()) {
            logger.log("debug", `Ignoring refresh event: page is closed`);
            return;
        }

        await page.reload();
        logger.log("debug", `Page refreshed.`);
    } catch (e) {
        const { message } = e as Error;
        logger.log("warn", `Error handling refresh event: ${message}`);
    }
};

/**
 * A wrapper function for handling the go back event.
 * @param socket The socket connection
 * @category HelperFunctions
 */
const onGoBack = async (userId: string) => {
    logger.log('debug', 'Handling go back event emitted from client');
    await handleWrapper(handleGoBack, userId, undefined);
}

/**
 * A go back event handler.
 * Navigates the page back and generates data for the workflow.
 * @param activeBrowser - the active remote browser {@link RemoteBrowser}
 * @param page - the active page of the remote browser
 * @category BrowserManagement
 */
const handleGoBack = async (activeBrowser: RemoteBrowser, page: Page) => {
    try {
        if (page.isClosed()) {
            logger.log("debug", `Ignoring go back event: page is closed`);
            return;
        }

        const generator = activeBrowser.generator;
        await page.goBack({ waitUntil: "commit" });
        generator.onGoBack(page.url());
        logger.log("debug", "Page went back");
    } catch (e) {
        const { message } = e as Error;
        logger.log("warn", `Error handling go back event: ${message}`);
    }
};

/**
 * A wrapper function for handling the go forward event.
 * @param socket The socket connection
 * @category HelperFunctions
 */
const onGoForward = async (userId: string) => {
    logger.log('debug', 'Handling go forward event emitted from client');
    await handleWrapper(handleGoForward, userId, undefined);
}

/**
 * A go forward event handler.
 * Navigates the page forward and generates data for the workflow.
 * @param activeBrowser - the active remote browser {@link RemoteBrowser}
 * @param page - the active page of the remote browser
 * @category BrowserManagement
 */
const handleGoForward = async (activeBrowser: RemoteBrowser, page: Page) => {
    try {
        if (page.isClosed()) {
            logger.log("debug", `Ignoring go forward event: page is closed`);
            return;
        }

        const generator = activeBrowser.generator;
        await page.goForward({ waitUntil: "commit" });
        generator.onGoForward(page.url());
        logger.log("debug", "Page went forward");
    } catch (e) {
        const { message } = e as Error;
        logger.log("warn", `Error handling go forward event: ${message}`);
    }
};

/**
 * Handles the click action event.
 * @param activeBrowser - the active remote browser {@link RemoteBrowser}
 * @param page - the active page of the remote browser
 * @param data - the data of the click action event
 * @category BrowserManagement
 */
const handleClickAction = async (
  activeBrowser: RemoteBrowser,
  page: Page,
  data: {
    selector: string;
    url: string;
    userId: string;
    elementInfo?: any;
    coordinates?: { x: number; y: number };
    isSPA?: boolean;
  }
) => {
  try {
    if (page.isClosed()) {
      logger.log("debug", `Ignoring click action event: page is closed`);
      return;
    }

    const { selector, url, elementInfo, coordinates, isSPA = false } = data;
    const currentUrl = page.url();

    if (elementInfo && coordinates && (elementInfo.tagName === 'INPUT' || elementInfo.tagName === 'TEXTAREA')) {
      try {
        const elementHandle = await page.$(selector);
        if (elementHandle) {
          const boundingBox = await elementHandle.boundingBox();
          if (boundingBox) {
            await page.mouse.click(
              boundingBox.x + coordinates.x, 
              boundingBox.y + coordinates.y
            );
          } else {
            await page.click(selector);
          }
        } else {
          await page.click(selector);
        }
      } catch (error: any) {
        logger.log("warn", `Failed to click at coordinates: ${error.message}`);
        await page.click(selector);
      }
    } else {
      await page.click(selector);
    }

    const generator = activeBrowser.generator;
    await generator.onDOMClickAction(page, data);

    logger.log("debug", `Click action processed: ${selector}`);

    if (elementInfo && (elementInfo.tagName === 'INPUT' || elementInfo.tagName === 'TEXTAREA')) {
      logger.log("debug", `Input field click - skipping DOM snapshot for smooth typing`);
      return;
    }

    if (isSPA) {
      logger.log("debug", `SPA interaction detected for selector: ${selector}`);

      await new Promise((resolve) => setTimeout(resolve, 1500));
    } else {
      const newUrl = page.url();
      const hasNavigated = newUrl !== currentUrl && !newUrl.endsWith("/#");

      if (hasNavigated) {
        logger.log("debug", `Navigation detected: ${currentUrl} -> ${newUrl}`);

        await generator.onDOMNavigation(page, {
          url: newUrl,
          currentUrl: currentUrl,
          userId: data.userId,
        });
      }
    }

    await new Promise((resolve) => setTimeout(resolve, 2000));
    await activeBrowser.makeAndEmitDOMSnapshot();
  } catch (e) {
    const { message } = e as Error;
    logger.log(
      "warn",
      `Error handling enhanced click action event: ${message}`
    );
  }
};

/**
 * A wrapper function for handling the click action event.
 * @param socket The socket connection
 * @param data - the data of the click action event
 * @category HelperFunctions
 */
const onDOMClickAction = async (
  data: {
    selector: string;
    url: string;
    userId: string;
    elementInfo?: any;
    coordinates?: { x: number; y: number };
  },
  userId: string
) => {
  logger.log("debug", "Handling click action event emitted from client");
  await handleWrapper(handleClickAction, userId, data);
};

/**
 * Handles the keyboard action event.
 * @param activeBrowser - the active remote browser {@link RemoteBrowser}
 * @param page - the active page of the remote browser
 * @param data - the data of the keyboard action event
 * @category BrowserManagement
 */
const handleKeyboardAction = async (
  activeBrowser: RemoteBrowser,
  page: Page,
  data: {
    selector: string;
    key: string;
    url: string;
    userId: string;
    inputType?: string;
  }
) => {
  try {
    if (page.isClosed()) {
      logger.log("debug", `Ignoring keyboard action event: page is closed`);
      return;
    }

    const generator = activeBrowser.generator;

    await page.press(data.selector, data.key);    
    await generator.onDOMKeyboardAction(page, data);
    logger.log(
      "debug",
      `Keyboard action processed: ${data.key} on ${data.selector}`
    );
  } catch (e) {
    const { message } = e as Error;
    logger.log("warn", `Error handling keyboard action event: ${message}`);
  }
};

/**
 * A wrapper function for handling the keyboard action event.
 * @param socket The socket connection
 * @param data - the data of the keyboard action event
 * @category HelperFunctions
 */
const onDOMKeyboardAction = async (
  data: {
    selector: string;
    key: string;
    url: string;
    userId: string;
    inputType?: string;
  },
  userId: string
) => {
  logger.log("debug", "Handling keyboard action event emitted from client");
  await handleWrapper(handleKeyboardAction, userId, data);
};

/**
 * Handles the workflow pair event.
 * @param activeBrowser - the active remote browser {@link RemoteBrowser}
 * @param page - the active page of the remote browser
 * @param data - the data of the workflow pair event
 * @category BrowserManagement
 */
const handleWorkflowPair = async (
  activeBrowser: RemoteBrowser,
  page: Page,
  data: { pair: WhereWhatPair; userId: string }
) => {
  try {
    if (page.isClosed()) {
      logger.log("debug", `Ignoring workflow pair event: page is closed`);
      return;
    }

    const generator = activeBrowser.generator;
    await generator.onDOMWorkflowPair(page, data);
    logger.log("debug", `Workflow pair processed from frontend`);
  } catch (e) {
    const { message } = e as Error;
    logger.log("warn", `Error handling workflow pair event: ${message}`);
  }
};

/**
 * A wrapper function for handling the workflow pair event.
 * @param socket The socket connection
 * @param data - the data of the workflow pair event
 * @category HelperFunctions
 */
const onDOMWorkflowPair = async (
  data: { pair: WhereWhatPair; userId: string },
  userId: string
) => {
  logger.log("debug", "Handling workflow pair event emitted from client");
  await handleWrapper(handleWorkflowPair, userId, data);
};

/**
 * Handles the remove action event.
 * This is called when a user discards a capture action (list or text) that was already emitted to the backend.
 * @param activeBrowser - the active remote browser instance
 * @param page - the active page of the remote browser
 * @param data - the data containing the actionId to remove
 * @category BrowserManagement
 */
const handleRemoveAction = async (
  activeBrowser: RemoteBrowser,
  page: Page,
  data: { actionId: string }
) => {
  try {
    const { actionId } = data;
    const generator = activeBrowser.generator;
    const removed = generator.removeAction(actionId);

    if (removed) {
      logger.log("info", `Action ${actionId} successfully removed from workflow`);
    } else {
      logger.log("debug", `Action ${actionId} not found in workflow`);
    }
  } catch (e) {
    const { message } = e as Error;
    logger.log("warn", `Error handling remove action event: ${message}`);
  }
};

/**
 * A wrapper function for handling the remove action event.
 * @param data - the data containing the actionId to remove
 * @param userId - the user ID
 * @category HelperFunctions
 */
const onRemoveAction = async (
    data: { actionId: string },
    userId: string
) => {
    logger.log("debug", "Handling remove action event emitted from client");
    await handleWrapper(handleRemoveAction, userId, data);
};

/**
 * Tests pagination by scrolling down and checking if new content loads
 * @param data Object containing listSelector
 * @param userId The user ID
 * @param socket The socket connection to emit results
 */
const onTestPaginationScroll = async (
  data: { listSelector: string },
  userId: string,
  socket: Socket
) => {
  logger.log("debug", "Testing pagination scroll emitted from client");

  const id = browserPool.getActiveBrowserId(userId, "recording");
  if (!id) {
    logger.log("warn", `No active browser for id ${id}`);
    socket.emit("paginationScrollTestResult", {
      success: false,
      error: "No active browser"
    });
    return;
  }

  const activeBrowser = browserPool.getRemoteBrowser(id);
  const currentPage = activeBrowser?.getCurrentPage();

  if (!currentPage || !activeBrowser) {
    logger.log("warn", `No active page for browser ${id}`);
    socket.emit("paginationScrollTestResult", {
      success: false,
      error: "No active page"
    });
    return;
  }

  try {
    const { listSelector } = data;

    logger.log("info", `Starting pagination scroll test for selector: ${listSelector}`);

    const initialCount = await currentPage.evaluate((selector) => {
      function evaluateSelector(sel: string): Element[] {
        try {
          const isXPath = sel.startsWith('//') || sel.startsWith('(//');
          if (isXPath) {
            const result = document.evaluate(
              sel,
              document,
              null,
              XPathResult.ORDERED_NODE_SNAPSHOT_TYPE,
              null
            );
            const elements: Element[] = [];
            for (let i = 0; i < result.snapshotLength; i++) {
              const node = result.snapshotItem(i);
              if (node && node.nodeType === Node.ELEMENT_NODE) {
                elements.push(node as Element);
              }
            }
            return elements;
          } else {
            return Array.from(document.querySelectorAll(sel));
          }
        } catch (err) {
          console.error('Selector evaluation failed:', sel, err);
          return [];
        }
      }

      return evaluateSelector(selector).length;
    }, listSelector);

    logger.log("info", `Initial list count: ${initialCount}`);

    const scrollInfo = await currentPage.evaluate(() => {
      return {
        scrollY: window.scrollY,
        scrollHeight: document.documentElement.scrollHeight,
        viewportHeight: window.innerHeight
      };
    });

    logger.log("info", `Scroll info:`, scrollInfo);

    await currentPage.evaluate(() => {
      window.scrollTo(0, document.body.scrollHeight);
    });

    logger.log("info", "Scrolled to bottom, waiting for potential content load...");

    await currentPage.waitForTimeout(2000);

    const newCount = await currentPage.evaluate((selector) => {
      function evaluateSelector(sel: string): Element[] {
        try {
          const isXPath = sel.startsWith('//') || sel.startsWith('(//');
          if (isXPath) {
            const result = document.evaluate(
              sel,
              document,
              null,
              XPathResult.ORDERED_NODE_SNAPSHOT_TYPE,
              null
            );
            const elements: Element[] = [];
            for (let i = 0; i < result.snapshotLength; i++) {
              const node = result.snapshotItem(i);
              if (node && node.nodeType === Node.ELEMENT_NODE) {
                elements.push(node as Element);
              }
            }
            return elements;
          } else {
            return Array.from(document.querySelectorAll(sel));
          }
        } catch (err) {
          return [];
        }
      }

      return evaluateSelector(selector).length;
    }, listSelector);

    logger.log("info", `New list count after scroll: ${newCount}`);

    await currentPage.evaluate((originalY) => {
      window.scrollTo(0, originalY);
    }, scrollInfo.scrollY);

    const contentLoaded = newCount > initialCount;

    logger.log("info", `Scroll test result: ${contentLoaded ? 'Content loaded' : 'No new content'}`);

    socket.emit("paginationScrollTestResult", {
      success: true,
      contentLoaded: contentLoaded,
      initialCount: initialCount,
      newCount: newCount,
      itemsAdded: newCount - initialCount
    });

  } catch (error) {
    const { message } = error as Error;
    logger.log("error", `Error during pagination scroll test: ${message}`);
    socket.emit("paginationScrollTestResult", {
      success: false,
      error: message
    });
  }
};

/**
 * Helper function for registering the handlers onto established websocket connection.
 * Registers various input handlers.
 *
 * All these handlers first generates the workflow pair data
 * and then calls the corresponding playwright's function to emulate the input.
 * They also ignore any user input while interpretation is in progress.
 *
 * @param socket websocket with established connection
 * @returns void
 * @category BrowserManagement
 */
const registerInputHandlers = (socket: Socket, userId: string) => {
    // Register handlers with the socket
    socket.on("input:mousedown", (data) => onMousedown(data, userId));
    socket.on("input:wheel", (data) => onWheel(data, userId));
    socket.on("input:mousemove", (data) => onMousemove(data, userId));
    socket.on("input:keydown", (data) => onKeydown(data, userId));
    socket.on("input:keyup", (data) => onKeyup(data, userId));
    socket.on("input:url", (data) => onChangeUrl(data, userId));
    socket.on("input:refresh", () => onRefresh(userId));
    socket.on("input:back", () => onGoBack(userId));
    socket.on("input:forward", () => onGoForward(userId));
    socket.on("input:date", (data) => onDateSelection(data, userId));
    socket.on("input:dropdown", (data) => onDropdownSelection(data, userId));
    socket.on("input:time", (data) => onTimeSelection(data, userId));
    socket.on("input:datetime-local", (data) => onDateTimeLocalSelection(data, userId));
    socket.on("action", (data) => onGenerateAction(data, userId));
    socket.on("removeAction", (data) => onRemoveAction(data, userId));

    socket.on("dom:click", (data) => onDOMClickAction(data, userId));
    socket.on("dom:keypress", (data) => onDOMKeyboardAction(data, userId));
    socket.on("dom:addpair", (data) => onDOMWorkflowPair(data, userId));
    socket.on("testPaginationScroll", (data) => onTestPaginationScroll(data, userId, socket));
};

/**
 *  Removes all input handler socket listeners to prevent memory leaks
 * Must be called when socket disconnects or browser session ends
 * @param socket websocket with established connection
 * @returns void
 * @category BrowserManagement
 */
const removeInputHandlers = (socket: Socket) => {
  try {
    socket.removeAllListeners("input:mousedown");
    socket.removeAllListeners("input:wheel");
    socket.removeAllListeners("input:mousemove");
    socket.removeAllListeners("input:keydown");
    socket.removeAllListeners("input:keyup");
    socket.removeAllListeners("input:url");
    socket.removeAllListeners("input:refresh");
    socket.removeAllListeners("input:back");
    socket.removeAllListeners("input:forward");
    socket.removeAllListeners("input:date");
    socket.removeAllListeners("input:dropdown");
    socket.removeAllListeners("input:time");
    socket.removeAllListeners("input:datetime-local");
    socket.removeAllListeners("action");
    socket.removeAllListeners("dom:input");
    socket.removeAllListeners("dom:click");
    socket.removeAllListeners("dom:keypress");
    socket.removeAllListeners("dom:addpair");
    socket.removeAllListeners("removeAction");
    socket.removeAllListeners("testPaginationScroll");
  } catch (error: any) {
    console.warn(`Error removing input handlers: ${error.message}`);
  }
};

export { registerInputHandlers, removeInputHandlers };<|MERGE_RESOLUTION|>--- conflicted
+++ resolved
@@ -7,13 +7,7 @@
 import logger from "../logger";
 import { Coordinates, ScrollDeltas, KeyboardInput, DatePickerEventData } from '../types';
 import { browserPool } from "../server";
-<<<<<<< HEAD
-import { Page } from "playwright";
-=======
-import { WorkflowGenerator } from "../workflow-management/classes/Generator";
 import { Page } from "playwright-core";
-import { throttle } from "../../../src/helpers/inputHelpers";
->>>>>>> a7b14cfe
 import { CustomActions } from "../../../src/shared/types";
 import { WhereWhatPair } from "maxun-core";
 import { RemoteBrowser } from './classes/RemoteBrowser';
